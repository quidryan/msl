/**
 * Copyright (c) 2012-2014 Netflix, Inc.  All rights reserved.
 * 
 * Licensed under the Apache License, Version 2.0 (the "License");
 * you may not use this file except in compliance with the License.
 * You may obtain a copy of the License at
 *
 *    http://www.apache.org/licenses/LICENSE-2.0
 *
 * Unless required by applicable law or agreed to in writing, software
 * distributed under the License is distributed on an "AS IS" BASIS,
 * WITHOUT WARRANTIES OR CONDITIONS OF ANY KIND, either express or implied.
 * See the License for the specific language governing permissions and
 * limitations under the License.
 */
package com.netflix.msl.crypto;

<<<<<<< HEAD
=======
import org.json.JSONException;
import org.json.JSONObject;
import org.json.JSONString;

>>>>>>> cefe1df9
import com.netflix.msl.MslConstants.CipherSpec;
import com.netflix.msl.MslCryptoException;
import com.netflix.msl.MslEncodingException;
import com.netflix.msl.MslError;
import com.netflix.msl.MslInternalException;
<<<<<<< HEAD
import com.netflix.msl.io.MslEncodable;
import com.netflix.msl.io.MslEncoderException;
import com.netflix.msl.io.MslEncoderFactory;
import com.netflix.msl.io.MslEncoderFormat;
import com.netflix.msl.io.MslObject;
=======
import com.netflix.msl.util.Base64;
>>>>>>> cefe1df9

/**
 * MSL ciphertext envelopes contain all of the information necessary for
 * decrypting ciphertext using a known key.
 * 
 * @author Wesley Miaw <wmiaw@netflix.com>
 */
public class MslCiphertextEnvelope implements MslEncodable {
    /** Key version. */
    private final static String KEY_VERSION = "version";
    /** Key key ID. */
    private final static String KEY_KEY_ID = "keyid";
    /** Key cipherspec. */
    private final static String KEY_CIPHERSPEC = "cipherspec";
    /** Key initialization vector. */
    private final static String KEY_IV = "iv";
    /** Key ciphertext. */
    private final static String KEY_CIPHERTEXT = "ciphertext";
    /** Key SHA-256. */
    private final static String KEY_SHA256 = "sha256";
    
    /** Versions. */
    public static enum Version {
        /**
         * <p>Version 1.</p>
         * 
         * {@code {
         *   "#mandatory" : [ "keyid", "iv", "ciphertext", "sha256" ],
         *   "keyid" : "string",
         *   "iv" : "base64",
         *   "ciphertext" : "base64",
         *   "sha256" : "base64",
         * }} where:
         * <ul>
         * <li>{@code keyid} is the encryption key ID</li>
         * <li>{@code iv} is the Base64-encoded initialization vector</li>
         * <li>{@code ciphertext} is the Base64-encoded ciphertext</li>
         * <li>{@code sha256} is the Base64-encoded SHA-256 of the encryption envelope</li>
         * </ul>
         * 
         * <p>The SHA-256 is computed over the concatenation of {@code key ID ||
         * IV || ciphertext}.</p>
         */
        V1,
        /**
         * <p>Version 2.</p>
         * 
         * {@code {
         *   "#mandatory" : [ "version", "cipherspec", "ciphertext" ],
         *   "version" : "number",
         *   "cipherspec" : "string",
         *   "iv" : "base64",
         *   "ciphertext" : "base64",
         * }} where:
         * <ul>
         * <li>{@code version} is the number '2'</li>
         * <li>{@code cipherspec} is one of the recognized cipher specifications</li>
         * <li>{@code iv} is the optional Base64-encoded initialization vector</li>
         * <li>{@code ciphertext} is the Base64-encoded ciphertext</li>
         * </ul>
         * 
         * <p>Supported cipher specifications:
         * <table>
         * <tr><th>Cipher Spec</th><th>Description</th></tr>
         * <tr><td>AES/CBC/PKCS5Padding</td><td>AES CBC w/PKCS#5 Padding</td></tr>
         * </table></p>
         */
        V2;
        
        /**
         * @param version the integer value of this version.
         * @return the version identified by the integer value.
         * @throws IllegalArgumentException if the version is unknown.
         */
        public static Version valueOf(final int version) {
            switch (version) {
                case 1: return V1;
                case 2: return V2;
                default: throw new IllegalArgumentException("Unknown ciphertext envelope version " + version + ".");
            }
        }
        
        /**
         * @return the integer value of this version.
         */
        public int intValue() {
            switch (this) {
                case V1: return 1;
                case V2: return 2;
                default: throw new MslInternalException("No integer value defined for version " + this + ".");
            }
        }
    }
    
    /**
     * Determines the envelope version of the given MSL object.
     * 
     * @param mo the MSL object.
     * @return the envelope version.
     * @throws MslCryptoException if the envelope version is not recognized.
     */
    private static Version getVersion(final MslObject mo) throws MslCryptoException {
        try {
            final int v = mo.getInt(KEY_VERSION);
            return Version.valueOf(v);
        } catch (final MslEncoderException e) {
            // If anything fails to parse, treat this as a version 1 envelope.
            return Version.V1;
        } catch (final IllegalArgumentException e) {
            throw new MslCryptoException(MslError.UNIDENTIFIED_CIPHERTEXT_ENVELOPE, "ciphertext envelope " + mo, e);
        }
    }
    
    /**
     * Create a new version 1 ciphertext envelope with the provided data.
     * 
     * @param keyId the key identifier.
     * @param iv the initialization vector. May be null.
     * @param ciphertext the ciphertext.
     */
    public MslCiphertextEnvelope(final String keyId, final byte[] iv, final byte[] ciphertext) {
        this.version = Version.V1;
        this.keyId = keyId;
        this.cipherSpec = null;
        this.iv = iv;
        this.ciphertext = ciphertext;
    }
    
    /**
     * Create a new version 2 ciphertext envelope with the provided data.
     * 
     * @param cipherSpec the cipher specification.
     * @param iv the initialization vector. May be null.
     * @param ciphertext the ciphertext.
     */
    public MslCiphertextEnvelope(final CipherSpec cipherSpec, final byte[] iv, final byte[] ciphertext) {
        this.version = Version.V2;
        this.keyId = null;
        this.cipherSpec = cipherSpec;
        this.iv = iv;
        this.ciphertext = ciphertext;
    }
    
    /**
     * Create a new encryption envelope from the provided MSL object.
     * 
     * @param mo the MSL object.
     * @throws MslCryptoException if there is an error processing the
     *         encryption envelope.
     * @throws MslEncodingException if there is an error parsing the data.
     */
    public MslCiphertextEnvelope(final MslObject mo) throws MslCryptoException, MslEncodingException {
        this(mo, getVersion(mo));
    }

    /**
     * Create a new encryption envelope of the specified version from the
     * provided MSL object.
     * 
     * @param mo the MSL object.
     * @param version the envelope version.
     * @throws MslCryptoException if there is an error processing the
     *         encryption envelope.
     * @throws MslEncodingException if there is an error parsing the data.
     */
    public MslCiphertextEnvelope(final MslObject mo, final Version version) throws MslCryptoException, MslEncodingException {
        // Parse envelope.
        switch (version) {
            case V1:
                try {
                    this.version = Version.V1;
                    this.keyId = mo.getString(KEY_KEY_ID);
                    this.cipherSpec = null;
<<<<<<< HEAD
                    this.iv = (mo.has(KEY_IV)) ? mo.getBytes(KEY_IV) : null;
                    this.ciphertext = mo.getBytes(KEY_CIPHERTEXT);
                    mo.getString(KEY_SHA256);
                } catch (final MslEncoderException e) {
                    throw new MslEncodingException(MslError.MSL_PARSE_ERROR, "ciphertext envelope " + mo, e);
=======
                    try {
                        this.iv = (jsonObj.has(KEY_IV)) ? Base64.decode(jsonObj.getString(KEY_IV)) : null;
                    } catch (final IllegalArgumentException e) {
                        throw new MslCryptoException(MslError.INVALID_IV, "ciphertext envelope " + jsonObj.toString(), e);
                    }
                    try {
                        this.ciphertext = Base64.decode(jsonObj.getString(KEY_CIPHERTEXT));
                    } catch (final IllegalArgumentException e) {
                        throw new MslCryptoException(MslError.INVALID_CIPHERTEXT, "ciphertext envelope " + jsonObj.toString(), e);
                    }
                    jsonObj.getString(KEY_SHA256);
                } catch (final JSONException e) {
                    throw new MslEncodingException(MslError.JSON_PARSE_ERROR, "ciphertext envelope " + jsonObj.toString(), e);
>>>>>>> cefe1df9
                }
                break;
            case V2:
                try {
                    final int v = mo.getInt(KEY_VERSION);
                    this.version = Version.valueOf(v);
                    if (!Version.V2.equals(this.version))
                        throw new MslCryptoException(MslError.UNIDENTIFIED_CIPHERTEXT_ENVELOPE, "ciphertext envelope " + mo.toString());
                    this.keyId = null;
<<<<<<< HEAD
                    this.cipherSpec = CipherSpec.fromString(mo.getString(KEY_CIPHERSPEC));
                    this.iv = (mo.has(KEY_IV)) ? mo.getBytes(KEY_IV) : null;
                    this.ciphertext = mo.getBytes(KEY_CIPHERTEXT);
=======
                    this.cipherSpec = CipherSpec.fromString(jsonObj.getString(KEY_CIPHERSPEC));
                    try {
                        this.iv = (jsonObj.has(KEY_IV)) ? Base64.decode(jsonObj.getString(KEY_IV)) : null;
                    } catch (final IllegalArgumentException e) {
                        throw new MslCryptoException(MslError.INVALID_IV, "ciphertext envelope " + jsonObj.toString(), e);
                    }
                    try {
                        this.ciphertext = Base64.decode(jsonObj.getString(KEY_CIPHERTEXT));
                    } catch (final IllegalArgumentException e) {
                        throw new MslCryptoException(MslError.INVALID_CIPHERTEXT, "ciphertext envelope " + jsonObj.toString(), e);
                    }
>>>>>>> cefe1df9
                } catch (final IllegalArgumentException e) {
                    throw new MslCryptoException(MslError.UNIDENTIFIED_CIPHERSPEC, "ciphertext envelope " + mo, e);
                } catch (final MslEncoderException e) {
                    throw new MslEncodingException(MslError.MSL_PARSE_ERROR, "ciphertext envelope " + mo, e);
                }
                break;
            default:
                throw new MslCryptoException(MslError.UNSUPPORTED_CIPHERTEXT_ENVELOPE, "ciphertext envelope version " + version);
        }
    }
    
    /**
     * @return the encryption key ID. May be null.
     */
    public String getKeyId() {
        return keyId;
    }
    
    /**
     * @return the ciphser specification. May be null.
     */
    public CipherSpec getCipherSpec() {
        return cipherSpec;
    }

    /**
     * @return the initialization vector. May be null.
     */
    public byte[] getIv() {
        return iv;
    }

    /**
     * @return the ciphertext.
     */
    public byte[] getCiphertext() {
        return ciphertext;
    }

    /** Envelope version. */
    private final Version version;
    /** Key identifier. */
    private final String keyId;
    /** Cipher specification. */
    private CipherSpec cipherSpec;
    /** Optional initialization vector. */
    private final byte[] iv;
    /** Ciphertext. */
    private final byte[] ciphertext;
    
    /* (non-Javadoc)
     * @see com.netflix.msl.io.MslEncodable#toMslEncoding(com.netflix.msl.io.MslEncoderFactory, com.netflix.msl.io.MslEncoderFormat)
     */
    @Override
<<<<<<< HEAD
    public byte[] toMslEncoding(final MslEncoderFactory encoder, final MslEncoderFormat format) throws MslEncoderException {
        final MslObject mo = encoder.createObject();
        switch (version) {
            case V1:
                mo.put(KEY_KEY_ID, keyId);
                if (iv != null) mo.put(KEY_IV, iv);
                mo.put(KEY_CIPHERTEXT, ciphertext);
                mo.put(KEY_SHA256, "AA==");
                break;
            case V2:
                mo.put(KEY_VERSION, version.intValue());
                mo.put(KEY_CIPHERSPEC, cipherSpec.toString());
                if (iv != null) mo.put(KEY_IV, iv);
                mo.put(KEY_CIPHERTEXT, ciphertext);
                break;
            default:
                throw new MslEncoderException("Ciphertext envelope version " + version + " encoding unsupported.");
=======
    public String toJSONString() {
        try {
            final JSONObject jsonObj = new JSONObject();
            switch (version) {
                case V1:
                    jsonObj.put(KEY_KEY_ID, keyId);
                    if (iv != null) jsonObj.put(KEY_IV, Base64.encode(iv));
                    jsonObj.put(KEY_CIPHERTEXT, Base64.encode(ciphertext));
                    jsonObj.put(KEY_SHA256, "AA==");
                    break;
                case V2:
                    jsonObj.put(KEY_VERSION, version.intValue());
                    jsonObj.put(KEY_CIPHERSPEC, cipherSpec.toString());
                    if (iv != null) jsonObj.put(KEY_IV, Base64.encode(iv));
                    jsonObj.put(KEY_CIPHERTEXT, Base64.encode(ciphertext));
                    break;
                default:
                    throw new MslInternalException("Ciphertext envelope version " + version + " encoding unsupported.");
            }
            return jsonObj.toString();
        } catch (final JSONException e) {
            throw new MslInternalException("Error encoding " + this.getClass().getName() + " JSON.", e);
>>>>>>> cefe1df9
        }
        return encoder.encodeObject(mo, format);
    }
}<|MERGE_RESOLUTION|>--- conflicted
+++ resolved
@@ -15,27 +15,17 @@
  */
 package com.netflix.msl.crypto;
 
-<<<<<<< HEAD
-=======
-import org.json.JSONException;
-import org.json.JSONObject;
-import org.json.JSONString;
-
->>>>>>> cefe1df9
 import com.netflix.msl.MslConstants.CipherSpec;
 import com.netflix.msl.MslCryptoException;
 import com.netflix.msl.MslEncodingException;
 import com.netflix.msl.MslError;
 import com.netflix.msl.MslInternalException;
-<<<<<<< HEAD
 import com.netflix.msl.io.MslEncodable;
 import com.netflix.msl.io.MslEncoderException;
 import com.netflix.msl.io.MslEncoderFactory;
 import com.netflix.msl.io.MslEncoderFormat;
 import com.netflix.msl.io.MslObject;
-=======
 import com.netflix.msl.util.Base64;
->>>>>>> cefe1df9
 
 /**
  * MSL ciphertext envelopes contain all of the information necessary for
@@ -209,27 +199,11 @@
                     this.version = Version.V1;
                     this.keyId = mo.getString(KEY_KEY_ID);
                     this.cipherSpec = null;
-<<<<<<< HEAD
                     this.iv = (mo.has(KEY_IV)) ? mo.getBytes(KEY_IV) : null;
                     this.ciphertext = mo.getBytes(KEY_CIPHERTEXT);
-                    mo.getString(KEY_SHA256);
+                    mo.getBytes(KEY_SHA256);
                 } catch (final MslEncoderException e) {
                     throw new MslEncodingException(MslError.MSL_PARSE_ERROR, "ciphertext envelope " + mo, e);
-=======
-                    try {
-                        this.iv = (jsonObj.has(KEY_IV)) ? Base64.decode(jsonObj.getString(KEY_IV)) : null;
-                    } catch (final IllegalArgumentException e) {
-                        throw new MslCryptoException(MslError.INVALID_IV, "ciphertext envelope " + jsonObj.toString(), e);
-                    }
-                    try {
-                        this.ciphertext = Base64.decode(jsonObj.getString(KEY_CIPHERTEXT));
-                    } catch (final IllegalArgumentException e) {
-                        throw new MslCryptoException(MslError.INVALID_CIPHERTEXT, "ciphertext envelope " + jsonObj.toString(), e);
-                    }
-                    jsonObj.getString(KEY_SHA256);
-                } catch (final JSONException e) {
-                    throw new MslEncodingException(MslError.JSON_PARSE_ERROR, "ciphertext envelope " + jsonObj.toString(), e);
->>>>>>> cefe1df9
                 }
                 break;
             case V2:
@@ -239,25 +213,13 @@
                     if (!Version.V2.equals(this.version))
                         throw new MslCryptoException(MslError.UNIDENTIFIED_CIPHERTEXT_ENVELOPE, "ciphertext envelope " + mo.toString());
                     this.keyId = null;
-<<<<<<< HEAD
-                    this.cipherSpec = CipherSpec.fromString(mo.getString(KEY_CIPHERSPEC));
+                    try {
+                        this.cipherSpec = CipherSpec.fromString(mo.getString(KEY_CIPHERSPEC));
+                    } catch (final IllegalArgumentException e) {
+                        throw new MslCryptoException(MslError.UNIDENTIFIED_CIPHERSPEC, "ciphertext envelope " + mo, e);
+                    }
                     this.iv = (mo.has(KEY_IV)) ? mo.getBytes(KEY_IV) : null;
                     this.ciphertext = mo.getBytes(KEY_CIPHERTEXT);
-=======
-                    this.cipherSpec = CipherSpec.fromString(jsonObj.getString(KEY_CIPHERSPEC));
-                    try {
-                        this.iv = (jsonObj.has(KEY_IV)) ? Base64.decode(jsonObj.getString(KEY_IV)) : null;
-                    } catch (final IllegalArgumentException e) {
-                        throw new MslCryptoException(MslError.INVALID_IV, "ciphertext envelope " + jsonObj.toString(), e);
-                    }
-                    try {
-                        this.ciphertext = Base64.decode(jsonObj.getString(KEY_CIPHERTEXT));
-                    } catch (final IllegalArgumentException e) {
-                        throw new MslCryptoException(MslError.INVALID_CIPHERTEXT, "ciphertext envelope " + jsonObj.toString(), e);
-                    }
->>>>>>> cefe1df9
-                } catch (final IllegalArgumentException e) {
-                    throw new MslCryptoException(MslError.UNIDENTIFIED_CIPHERSPEC, "ciphertext envelope " + mo, e);
                 } catch (final MslEncoderException e) {
                     throw new MslEncodingException(MslError.MSL_PARSE_ERROR, "ciphertext envelope " + mo, e);
                 }
@@ -310,7 +272,6 @@
      * @see com.netflix.msl.io.MslEncodable#toMslEncoding(com.netflix.msl.io.MslEncoderFactory, com.netflix.msl.io.MslEncoderFormat)
      */
     @Override
-<<<<<<< HEAD
     public byte[] toMslEncoding(final MslEncoderFactory encoder, final MslEncoderFormat format) throws MslEncoderException {
         final MslObject mo = encoder.createObject();
         switch (version) {
@@ -318,7 +279,7 @@
                 mo.put(KEY_KEY_ID, keyId);
                 if (iv != null) mo.put(KEY_IV, iv);
                 mo.put(KEY_CIPHERTEXT, ciphertext);
-                mo.put(KEY_SHA256, "AA==");
+                mo.put(KEY_SHA256, Base64.decode("AA=="));
                 break;
             case V2:
                 mo.put(KEY_VERSION, version.intValue());
@@ -328,30 +289,6 @@
                 break;
             default:
                 throw new MslEncoderException("Ciphertext envelope version " + version + " encoding unsupported.");
-=======
-    public String toJSONString() {
-        try {
-            final JSONObject jsonObj = new JSONObject();
-            switch (version) {
-                case V1:
-                    jsonObj.put(KEY_KEY_ID, keyId);
-                    if (iv != null) jsonObj.put(KEY_IV, Base64.encode(iv));
-                    jsonObj.put(KEY_CIPHERTEXT, Base64.encode(ciphertext));
-                    jsonObj.put(KEY_SHA256, "AA==");
-                    break;
-                case V2:
-                    jsonObj.put(KEY_VERSION, version.intValue());
-                    jsonObj.put(KEY_CIPHERSPEC, cipherSpec.toString());
-                    if (iv != null) jsonObj.put(KEY_IV, Base64.encode(iv));
-                    jsonObj.put(KEY_CIPHERTEXT, Base64.encode(ciphertext));
-                    break;
-                default:
-                    throw new MslInternalException("Ciphertext envelope version " + version + " encoding unsupported.");
-            }
-            return jsonObj.toString();
-        } catch (final JSONException e) {
-            throw new MslInternalException("Error encoding " + this.getClass().getName() + " JSON.", e);
->>>>>>> cefe1df9
         }
         return encoder.encodeObject(mo, format);
     }
