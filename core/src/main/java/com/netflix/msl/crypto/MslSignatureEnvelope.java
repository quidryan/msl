--- conflicted
+++ resolved
@@ -15,29 +15,17 @@
  */
 package com.netflix.msl.crypto;
 
-<<<<<<< HEAD
-import javax.xml.bind.DatatypeConverter;
-
-=======
-import org.json.JSONException;
-import org.json.JSONObject;
-
-import com.netflix.msl.MslConstants;
->>>>>>> cefe1df9
 import com.netflix.msl.MslConstants.SignatureAlgo;
 import com.netflix.msl.MslCryptoException;
 import com.netflix.msl.MslEncodingException;
 import com.netflix.msl.MslError;
 import com.netflix.msl.MslInternalException;
-<<<<<<< HEAD
 import com.netflix.msl.io.MslEncoderException;
 import com.netflix.msl.io.MslEncoderFactory;
 import com.netflix.msl.io.MslEncoderFormat;
 import com.netflix.msl.io.MslObject;
+import com.netflix.msl.util.Base64;
 import com.netflix.msl.util.MslContext;
-=======
-import com.netflix.msl.util.Base64;
->>>>>>> cefe1df9
 
 /**
  * <p>MSL signature envelopes contain all of the information necessary for
@@ -164,15 +152,9 @@
                     try {
                         final Version v = Version.valueOf(envelopeMo.getInt(KEY_VERSION));
                         if (!Version.V2.equals(v))
-<<<<<<< HEAD
                             throw new MslCryptoException(MslError.UNSUPPORTED_SIGNATURE_ENVELOPE, "signature envelope " + envelopeMo);
                     } catch (final IllegalArgumentException e) {
                         throw new MslCryptoException(MslError.UNIDENTIFIED_SIGNATURE_ENVELOPE, "signature envelope " + envelopeMo, e);
-=======
-                            throw new MslCryptoException(MslError.UNSUPPORTED_SIGNATURE_ENVELOPE, "signature envelope " + Base64.encode(envelope));
-                    } catch (final IllegalArgumentException e) {
-                        throw new MslCryptoException(MslError.UNIDENTIFIED_SIGNATURE_ENVELOPE, "signature envelope " + Base64.encode(envelope), e);
->>>>>>> cefe1df9
                     }
                     
                     // Grab algorithm.
@@ -180,7 +162,6 @@
                     try {
                         algorithm = SignatureAlgo.fromString(envelopeMo.getString(KEY_ALGORITHM));
                     } catch (final IllegalArgumentException e) {
-<<<<<<< HEAD
                         throw new MslCryptoException(MslError.UNIDENTIFIED_ALGORITHM, "signature envelope " + envelopeMo, e);
                     }
                     
@@ -190,26 +171,7 @@
                     // Return the envelope.
                     return new MslSignatureEnvelope(algorithm, signature);
                 } catch (final MslEncoderException e) {
-                    throw new MslEncodingException(MslError.MSL_PARSE_ERROR, "signature envelope " + DatatypeConverter.printBase64Binary(envelope), e);
-=======
-                        throw new MslCryptoException(MslError.UNIDENTIFIED_ALGORITHM, "signature envelope " + Base64.encode(envelope), e);
-                    }
-                    
-                    // Grab signature.
-                    final byte[] signature;
-                    try {
-                        signature = Base64.decode(envelopeJo.getString(KEY_SIGNATURE));
-                    } catch (final IllegalArgumentException e) {
-                        throw new MslCryptoException(MslError.INVALID_SIGNATURE, "signature envelope " + Base64.encode(envelope));
-                    }
-                    if (signature == null)
-                        throw new MslCryptoException(MslError.INVALID_SIGNATURE, "signature envelope " + Base64.encode(envelope));
-                    
-                    // Return the envelope.
-                    return new MslSignatureEnvelope(algorithm, signature);
-                } catch (final JSONException e) {
-                    throw new MslEncodingException(MslError.JSON_PARSE_ERROR, "signature envelope " + Base64.encode(envelope), e);
->>>>>>> cefe1df9
+                    throw new MslEncodingException(MslError.MSL_PARSE_ERROR, "signature envelope " + Base64.encode(envelope), e);
                 }
             default:
                 throw new MslCryptoException(MslError.UNSUPPORTED_SIGNATURE_ENVELOPE, "signature envelope " + Base64.encode(envelope));
@@ -264,24 +226,10 @@
                 return new MslSignatureEnvelope(envelope);
             case V2:
                 try {
-<<<<<<< HEAD
                     final SignatureAlgo algorithm = SignatureAlgo.fromString(envelopeMo.getString(KEY_ALGORITHM));
                     final byte[] signature = envelopeMo.getBytes(KEY_SIGNATURE);
                     return new MslSignatureEnvelope(algorithm, signature);
                 } catch (final MslEncoderException e) {
-=======
-                    algorithm = SignatureAlgo.fromString(envelopeJo.getString(KEY_ALGORITHM));
-                    signature = Base64.decode(envelopeJo.getString(KEY_SIGNATURE));
-                    
-                    // If the signature fails to decode then it is extremely
-                    // unlikely but possible that this is a version 1 envelope.
-                    //
-                    // A zero-length signature is OK and does not indicate an
-                    // error.
-                    if (signature == null)
-                        return new MslSignatureEnvelope(envelope);
-                } catch (final JSONException e) {
->>>>>>> cefe1df9
                     // It is extremely unlikely but possible that this is a
                     // version 1 envelope.
                     return new MslSignatureEnvelope(envelope);
@@ -330,23 +278,11 @@
             case V1:
                 return signature;
             case V2:
-<<<<<<< HEAD
                 final MslObject mo = encoder.createObject();
                 mo.put(KEY_VERSION, version.intValue());
                 mo.put(KEY_ALGORITHM, algorithm.name());
                 mo.put(KEY_SIGNATURE, signature);
                 return encoder.encodeObject(mo, format);
-=======
-                try {
-                    final JSONObject jsonObj = new JSONObject();
-                    jsonObj.put(KEY_VERSION, version.intValue());
-                    jsonObj.put(KEY_ALGORITHM, algorithm.toString());
-                    jsonObj.put(KEY_SIGNATURE, Base64.encode(signature));
-                    return jsonObj.toString().getBytes(MslConstants.DEFAULT_CHARSET);
-                } catch (final JSONException e) {
-                    throw new MslInternalException("Error encoding " + this.getClass().getName() + " JSON.", e);
-                }
->>>>>>> cefe1df9
             default:
                 throw new MslInternalException("Signature envelope version " + version + " encoding unsupported.");
         }
