--- conflicted
+++ resolved
@@ -122,7 +122,6 @@
         if (entityAuthData == null)
             throw new MslMessageException(MslError.MESSAGE_ENTITY_NOT_FOUND);
         
-<<<<<<< HEAD
         // Construct the error data.
         final MslEncoderFactory encoder = ctx.getMslEncoderFactory();
         errordata = encoder.createObject();
@@ -133,43 +132,6 @@
         if (this.internalCode > 0) errordata.put(KEY_INTERNAL_CODE, this.internalCode);
         if (this.errorMsg != null) errordata.put(KEY_ERROR_MESSAGE, this.errorMsg);
         if (this.userMsg != null) errordata.put(KEY_USER_MESSAGE, this.userMsg);
-=======
-        // Construct the JSON.
-        final JSONObject errorJO = new JSONObject();
-        try {
-            if (this.recipient != null) errorJO.put(KEY_RECIPIENT, this.recipient);
-            errorJO.put(KEY_TIMESTAMP, this.timestamp);
-            errorJO.put(KEY_MESSAGE_ID, this.messageId);
-            errorJO.put(KEY_ERROR_CODE, this.errorCode.intValue());
-            if (this.internalCode > 0) errorJO.put(KEY_INTERNAL_CODE, this.internalCode);
-            if (this.errorMsg != null) errorJO.put(KEY_ERROR_MESSAGE, this.errorMsg);
-            if (this.userMsg != null) errorJO.put(KEY_USER_MESSAGE, this.userMsg);
-        } catch (final JSONException e) {
-            throw new MslEncodingException(MslError.JSON_ENCODE_ERROR, "errordata", e).setEntityAuthenticationData(entityAuthData).setMessageId(messageId);
-        }
-
-        try {
-            // Create the crypto context.
-            final EntityAuthenticationScheme scheme = entityAuthData.getScheme();
-            final EntityAuthenticationFactory factory = ctx.getEntityAuthenticationFactory(scheme);
-            if (factory == null)
-                throw new MslEntityAuthException(MslError.ENTITYAUTH_FACTORY_NOT_FOUND, scheme.name());
-            final ICryptoContext cryptoContext = factory.getCryptoContext(ctx, entityAuthData);
-        
-            // Encrypt and sign the error data.
-            final byte[] plaintext = errorJO.toString().getBytes(MslConstants.DEFAULT_CHARSET);
-            this.errordata = cryptoContext.encrypt(plaintext);
-            this.signature = cryptoContext.sign(this.errordata);
-        } catch (final MslCryptoException e) {
-            e.setEntityAuthenticationData(entityAuthData);
-            e.setMessageId(messageId);
-            throw e;
-        } catch (final MslEntityAuthException e) {
-            e.setEntityAuthenticationData(entityAuthData);
-            e.setMessageId(messageId);
-            throw e;
-        }
->>>>>>> 7332deb4
     }
     
     /**
@@ -208,22 +170,9 @@
             final ICryptoContext cryptoContext = factory.getCryptoContext(ctx, entityAuthData);
             
             // Verify and decrypt the error data.
-<<<<<<< HEAD
             if (!cryptoContext.verify(errordataBytes, signature, encoder))
-                throw new MslCryptoException(MslError.MESSAGE_VERIFICATION_FAILED).setEntity(entityAuthData);
+                throw new MslCryptoException(MslError.MESSAGE_VERIFICATION_FAILED).setEntityAuthenticationData(entityAuthData);
             plaintext = cryptoContext.decrypt(errordataBytes, encoder);
-=======
-            try {
-                this.errordata = DatatypeConverter.parseBase64Binary(errordata);
-            } catch (final IllegalArgumentException e) {
-                throw new MslMessageException(MslError.HEADER_DATA_INVALID, errordata, e).setEntityAuthenticationData(entityAuthData);
-            }
-            if (this.errordata == null || this.errordata.length == 0)
-                throw new MslMessageException(MslError.HEADER_DATA_MISSING, errordata).setEntityAuthenticationData(entityAuthData);
-            if (!cryptoContext.verify(this.errordata, this.signature))
-                throw new MslCryptoException(MslError.MESSAGE_VERIFICATION_FAILED).setEntityAuthenticationData(entityAuthData);
-            plaintext = cryptoContext.decrypt(this.errordata);
->>>>>>> 7332deb4
         } catch (final MslCryptoException e) {
             e.setEntityAuthenticationData(entityAuthData);
             throw e;
@@ -236,15 +185,9 @@
             errordata = encoder.parseObject(plaintext);
             messageId = errordata.getLong(KEY_MESSAGE_ID);
             if (this.messageId < 0 || this.messageId > MslConstants.MAX_LONG_VALUE)
-<<<<<<< HEAD
-                throw new MslMessageException(MslError.MESSAGE_ID_OUT_OF_RANGE, "errordata " + errordata).setEntity(entityAuthData);
+                throw new MslMessageException(MslError.MESSAGE_ID_OUT_OF_RANGE, "errordata " + errordata).setEntityAuthenticationData(entityAuthData);
         } catch (final MslEncoderException e) {
-            throw new MslEncodingException(MslError.MSL_PARSE_ERROR, "errordata " + DatatypeConverter.printBase64Binary(plaintext), e).setEntity(entityAuthData);
-=======
-                throw new MslMessageException(MslError.MESSAGE_ID_OUT_OF_RANGE, "errordata " + errordataJson).setEntityAuthenticationData(entityAuthData);
-        } catch (final JSONException e) {
-            throw new MslEncodingException(MslError.JSON_PARSE_ERROR, "errordata " + errordataJson, e).setEntityAuthenticationData(entityAuthData);
->>>>>>> 7332deb4
+            throw new MslEncodingException(MslError.MSL_PARSE_ERROR, "errordata " + DatatypeConverter.printBase64Binary(plaintext), e).setEntityAuthenticationData(entityAuthData);
         }
         
         try {
@@ -263,25 +206,14 @@
             if (errordata.has(KEY_INTERNAL_CODE)) {
                 internalCode = errordata.getInt(KEY_INTERNAL_CODE);
                 if (this.internalCode < 0)
-<<<<<<< HEAD
-                    throw new MslMessageException(MslError.INTERNAL_CODE_NEGATIVE, "errordata " + errordata).setEntity(entityAuthData).setMessageId(messageId);
+                    throw new MslMessageException(MslError.INTERNAL_CODE_NEGATIVE, "errordata " + errordata).setEntityAuthenticationData(entityAuthData).setMessageId(messageId);
             } else {
                 internalCode = -1;
             }
             errorMsg = errordata.optString(KEY_ERROR_MESSAGE, null);
             userMsg = errordata.optString(KEY_USER_MESSAGE, null);
         } catch (final MslEncoderException e) {
-            throw new MslEncodingException(MslError.MSL_PARSE_ERROR, "errordata " + errordata, e).setEntity(entityAuthData).setMessageId(messageId);
-=======
-                    throw new MslMessageException(MslError.INTERNAL_CODE_NEGATIVE, "errordata " + errordataJO.toString()).setEntityAuthenticationData(entityAuthData).setMessageId(messageId);
-            } else {
-                internalCode = -1;
-            }
-            errorMsg = errordataJO.optString(KEY_ERROR_MESSAGE, null);
-            userMsg = errordataJO.optString(KEY_USER_MESSAGE, null);
-        } catch (final JSONException e) {
-            throw new MslEncodingException(MslError.JSON_PARSE_ERROR, "errordata " + errordataJO.toString(), e).setEntityAuthenticationData(entityAuthData).setMessageId(messageId);
->>>>>>> 7332deb4
+            throw new MslEncodingException(MslError.MSL_PARSE_ERROR, "errordata " + errordata, e).setEntityAuthenticationData(entityAuthData).setMessageId(messageId);
         }
     }
     
@@ -373,7 +305,6 @@
         final byte[] plaintext = encoder.encodeObject(errordata, format);
         final byte[] ciphertext;
         try {
-<<<<<<< HEAD
             ciphertext = cryptoContext.encrypt(plaintext, encoder, format);
         } catch (final MslCryptoException e) {
             throw new MslEncoderException("Error encrypting the error data.", e);
@@ -383,22 +314,13 @@
             signature = cryptoContext.sign(ciphertext, encoder, format);
         } catch (final MslCryptoException e) {
             throw new MslEncoderException("Error signing the error data.", e);
-=======
-            final JSONObject jsonObj = new JSONObject();
-            jsonObj.put(HeaderKeys.KEY_ENTITY_AUTHENTICATION_DATA, entityAuthData);
-            jsonObj.put(HeaderKeys.KEY_ERRORDATA, DatatypeConverter.printBase64Binary(errordata));
-            jsonObj.put(HeaderKeys.KEY_SIGNATURE, DatatypeConverter.printBase64Binary(signature));
-            return jsonObj.toString();
-        } catch (final JSONException e) {
-            throw new MslInternalException("Error encoding " + this.getClass().getName() + " JSON.", e);
->>>>>>> 7332deb4
         }
         
         // Create the encoding.
         final MslObject header = encoder.createObject();
-        header.put(KEY_ENTITY_AUTHENTICATION_DATA, entityAuthData);
-        header.put(KEY_ERRORDATA, ciphertext);
-        header.put(KEY_SIGNATURE, signature);
+        header.put(HeaderKeys.KEY_ENTITY_AUTHENTICATION_DATA, entityAuthData);
+        header.put(HeaderKeys.KEY_ERRORDATA, ciphertext);
+        header.put(HeaderKeys.KEY_SIGNATURE, signature);
         final byte[] encoding = encoder.encodeObject(header, format);
         
         // Cache and return the encoding.
