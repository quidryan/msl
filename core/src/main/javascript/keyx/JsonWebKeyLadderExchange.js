/**
 * Copyright (c) 2013-2015 Netflix, Inc.  All rights reserved.
 * 
 * Licensed under the Apache License, Version 2.0 (the "License");
 * you may not use this file except in compliance with the License.
 * You may obtain a copy of the License at
 *
 *    http://www.apache.org/licenses/LICENSE-2.0
 *
 * Unless required by applicable law or agreed to in writing, software
 * distributed under the License is distributed on an "AS IS" BASIS,
 * WITHOUT WARRANTIES OR CONDITIONS OF ANY KIND, either express or implied.
 * See the License for the specific language governing permissions and
 * limitations under the License.
 */

/**
 * <p>JSON Web Key ladder key exchange.</p>
 *
 * <p>The key ladder consists of a symmetric wrapping key used to protect the
 * session keys. The wrapping key is only permitted to wrap and unwrap data. It
 * cannot be used for encrypt/decrypt or sign/verify operations.</p>
 *
 * <p>The wrapping key is protected by wrapping it with a known common key
 * (e.g. preshared keys), a provided public key (e.g. client-generated RSA key
 * pair), or the previously used wrapping key. The previous wrapping key must
 * be provided by the requesting entity in the form found in the response
 * data.</p>
 *
 * <p>The wrapping key is always an AES-128 key for AES key wrap/unwrap.</p>
 *
 * <p>This key exchange scheme does not provide perfect forward secrecy and
 * should only be used if necessary to satisfy other security requirements.</p>
 *
 * @author Wesley Miaw <wmiaw@netflix.com>
 */
var JsonWebKeyLadderExchange;
var JsonWebKeyLadderExchange$Mechanism;
var JsonWebKeyLadderExchange$RequestData;
var JsonWebKeyLadderExchange$RequestData$parse;
var JsonWebKeyLadderExchange$ResponseData;
var JsonWebKeyLadderExchange$ResponseData$parse;
var JsonWebKeyLadderExchange$AesKwJwkCryptoContext;

(function() {
    "use strict";

    /**
     * Wrapping key wrap mechanism.
     * @enum {string}
     */
    var Mechanism = JsonWebKeyLadderExchange$Mechanism = {
        /** Wrapping key wrapped by PSK (AES-128 key wrap). */
        PSK: "PSK",
        /** Wrapping key wrapped by previous wrapping key (AES-128 key wrap). */
        WRAP: "WRAP",
    };

    /**
     * Key wrap key wrapping mechanism.
     * @const
     * @type {string}
     */
    var KEY_MECHANISM = "mechanism";
    /**
     * Key wrap data.
     * @const
     * @type {string}
     */
    var KEY_WRAPDATA = "wrapdata";
    /**
     * Key wrapping key.
     * @const
     * @type {string}
     */
    var KEY_WRAP_KEY = "wrapkey";
    /**
     * Key encrypted encryption key.
     * @const
     * @type {string}
     */
    var KEY_ENCRYPTION_KEY = "encryptionkey";
    /**
     * Key encrypted HMAC key.
     * @const
     * @type {string}
     */
    var KEY_HMAC_KEY = "hmackey";

    /**
     * <p>JSON Web Key ladder key request data.</p>
     *
     * <p>
     * {@code {
     *   "#mandatory" : [ "mechanism" ],
     *   "mechanism" : "enum(PSK|MGK|WRAP)",
     *   "wrapdata" : "base64",
     * }} where:
     * <ul>
     * <li>{@code mechanism} identifies the mechanism for wrapping and unwrapping the wrapping key</li>
     * <li>{@code wrapdata} the Base64-encoded wrapping data for the previous wrapping key</li>
     * </ul></p>
     */
    var RequestData = JsonWebKeyLadderExchange$RequestData = KeyRequestData.extend({
        /**
         * <p>Create a new JSON Web Key ladder key request data instance
         * with the specified mechanism and wrapping key data.</p>
         *
         * <p>Arguments not applicable to the specified mechanism are
         * ignored.</p>
         *
         * @param {Mechanism} mechanism the wrap key wrapping mechanism.
         * @param {?Uint8Array} wrapdata the wrap data for reconstructing the previous
         *        wrapping key. May be null if the mechanism does not use the
         *        previous wrapping key.
         * @throws MslInternalException if the mechanism requires wrap data and
         *         the required argument is null.
         */
        init: function init(mechanism, wrapdata) {
            init.base.call(this, KeyExchangeScheme.JWK_LADDER);

            switch (mechanism) {
                case Mechanism.WRAP:
                    if (!wrapdata)
                        throw new MslInternalException("Previous wrapping key based key exchange requires the previous wrapping key data and ID.");
                    break;
                default:
                    wrapdata = null;
                    break;
            }

            // The properties.
            var props = {
                mechanism: { value: mechanism, writable: false, configurable: false },
                wrapdata: { value: wrapdata, writable: false, configurable: false },
            };
            Object.defineProperties(this, props);
        },

        /** @inheritDoc */
        getKeydata: function getKeydata(encoder, format, callback) {
            AsyncExecutor(callback, function() {
                var mo = encoder.createObject();
                mo.put(KEY_MECHANISM, this.mechanism);
                if (this.wrapdata) mo.put(KEY_WRAPDATA, this.wrapdata);
                return mo;
            }, this);
        },

        /** @inheritDoc */
        equals: function equals(that) {
            if (that === this) return true;
            if (!(that instanceof JsonWebKeyLadderExchange$RequestData)) return false;
            return equals.base.call(this, that) &&
                this.mechanism == that.mechanism &&
                Arrays$equal(this.wrapdata, that.wrapdata);
        },

        /** @inheritDoc */
        uniqueKey: function uniqueKey() {
            var key = uniqueKey.base.call(this) + ':' + this.mechanism;
            if (this.wrapdata)
                key += ':' + Arrays$hashCode(this.wrapdata);
            return key;
        },
    });

    /**
     * Create a new JSON Web Key ladder key request data instance
     * from the provided MSL object.
     *
     * @param {MslObject} keyRequestMo the MSL object.
     * @throws MslEncodingException if there is an error parsing the data.
     * @throws MslCryptoException the wrapped key data cannot be verified
     *         or decrypted, or the specified mechanism is not supported.
     * @throws MslKeyExchangeException if the specified mechanism is not
     *         recognized.
     */
<<<<<<< HEAD
    var RequestData$parse = JsonWebKeyLadderExchange$RequestData$parse = function RequestData$parse(keyRequestMo) {
        var mechanism;
        try {
            mechanism = keyRequestMo.getString(KEY_MECHANISM);
            if (!Mechanism[mechanism])
                throw new MslKeyExchangeException(MslError.UNIDENTIFIED_KEYX_MECHANISM, mechanism);
        } catch (e) {
            if (e instanceof MslEncoderException)
                throw new MslEncodingException(MslError.MSL_PARSE_ERROR, "keydata " + keyRequestMo, e);
            throw e;
=======
    var RequestData$parse = JsonWebKeyLadderExchange$RequestData$parse = function RequestData$parse(keyRequestJO) {
        // Pull key request data.
        var mechanism = keyRequestJO[KEY_MECHANISM];
        var wrapdataB64 = keyRequestJO[KEY_WRAPDATA];

        // Verify key request data.
        if (!mechanism ||
            (mechanism == Mechanism.WRAP && typeof wrapdataB64 !== 'string'))
        {
            throw new MslEncodingException(MslError.JSON_PARSE_ERROR, "keydata " + JSON.stringify(keyRequestJO));
>>>>>>> 3dd4f635
        }

        var wrapdata;
        switch (mechanism) {
            case PSK:
            {
                wrapdata = null;
                break;
            }
            case Mechanism.WRAP:
            {
                wrapdata = keyRequestMo.getBytes(KEY_WRAPDATA);
                if (wrapdata.length == 0)
                    throw new MslKeyExchangeException(MslError.KEYX_WRAPPING_KEY_MISSING, "keydata " + keyRequestMo);
                break;
            }
            default:
                throw new MslCryptoException(MslError.UNSUPPORTED_KEYX_MECHANISM, mechanism);
        } catch (e) {
            if (e instanceof MslEncoderException)
                throw new MslEncodingException(MslError.MSL_PARSE_ERROR, "keydata " + keyRequestMo, e);
            throw e;
        }
        
        return new RequestData(mechanism, wrapdata);
    };

    /**
     * <p>JSON Web Key ladder key response data.</p>
     *
     * <p>
     * {@code {
     *   "#mandatory" : [ "wrapkey", "wrapdata", "encryptionkey", "hmackey" ],
     *   "wrapkey" : "base64",
     *   "wrapdata" : "base64",
     *   "encryptionkey" : "base64",
     *   "hmackey" : "base64",
     * }} where:
     * <ul>
     * <li>{@code wrapkey} the Base64-encoded new wrapping key in JWE format, wrapped by the wrapping key</li>
     * <li>{@code wrapdata} the Base64-encoded wrapping key data for use in subsequent key request data</li>
     * <li>{@code encryptionkey} the Base64-encoded session encryption key in JWE format, wrapped with the new wrapping key</li>
     * <li>{@code hmackey} the Base64-encoded session HMAC key in JWE format, wrapped with the new wrapping key</li>
     * </ul></p>
     */
    var ResponseData = JsonWebKeyLadderExchange$ResponseData = KeyResponseData.extend({
        /**
         * Create a new JSON Web Key ladder key response data instance
         * with the provided master token and wrapped keys.
         *
         * @param {MasterToken} masterToken the master token.
         * @param {Uint8Array} wrapKey the wrapped wrap key.
         * @param {Uint8Array} wrapdata the wrap data for reconstructing the wrap key.
         * @param {Uint8Array} encryptionKey the wrap key wrapped encryption key.
         * @param {Uint8Array} hmacKey the wrap key wrapped HMAC key.
         */
        init: function init(masterToken, wrapKey, wrapdata, encryptionKey, hmacKey) {
            init.base.call(this, masterToken, KeyExchangeScheme.JWK_LADDER);

            // The properties.
            var props = {
                wrapKey: { value: wrapKey, writable: false, configurable: false },
                wrapdata: { value: wrapdata, writable: false, configurable: false },
                encryptionKey: { value: encryptionKey, writable: false, configurable: false },
                hmacKey: { value: hmacKey, writable: false, configurable: false },
            };
            Object.defineProperties(this, props);
        },

        /** @inheritDoc */
        getKeydata: function getKeydata() {
            var keydata = {};
            keydata[KEY_WRAP_KEY] = base64$encode(this.wrapKey);
            keydata[KEY_WRAPDATA] = base64$encode(this.wrapdata);
            keydata[KEY_ENCRYPTION_KEY] = base64$encode(this.encryptionKey);
            keydata[KEY_HMAC_KEY] = base64$encode(this.hmacKey);
            return keydata;
        },

        /** @inheritDoc */
        equals: function equals(that) {
            if (this === that) return true;
            if (!(that instanceof JsonWebKeyLadderExchange$ResponseData)) return false;
            return equals.base.call(this, that) &&
                Arrays$equal(this.wrapKey, that.wrapKey) &&
                Arrays$equal(this.wrapdata, that.wrapdata) &&
                Arrays$equal(this.encryptionKey, that.encryptionKey) &&
                Arrays$equal(this.hmacKey, that.hmacKey);
        },

        /** @inheritDoc */
        uniqueKey: function uniqueKey() {
            var key = uniqueKey.base.call(this) +
                ':' + Arrays$hashCode(this.wrapKey) +
                ':' + Arrays$hashCode(this.wrapdata) +
                ':' + Arrays$hashCode(this.encryptionKey) +
                ':' + Arrays$hashCode(this.hmacKey);
            return key;
        }
    });

    /**
     * Create a new JSON Web Key ladder key response data instance
     * with the provided master token from the provided JSON object.
     *
     * @param {MasterToken} masterToken the master token.
     * @param {object} keyDataJO the JSON object.
     * @throws MslEncodingException if there is an error parsing the JSON.
     * @throws MslKeyExchangeException if the mechanism is not recognized.
     */
    var ResponseData$parse = JsonWebKeyLadderExchange$ResponseData$parse = function JsonWebKeyLadderExchange$ResponseData$parse(masterToken, keyDataJO) {
        // Pull key response data.
        var wrapKeyB64 = keyDataJO[KEY_WRAP_KEY];
        var wrapdataB64 = keyDataJO[KEY_WRAPDATA];
        var encryptionKeyB64 = keyDataJO[KEY_ENCRYPTION_KEY];
        var hmacKeyB64 = keyDataJO[KEY_HMAC_KEY];

        // Verify key response data.
        if (typeof wrapKeyB64 !== 'string' ||
            typeof wrapdataB64 !== 'string' ||
            typeof encryptionKeyB64 !== 'string' ||
            typeof hmacKeyB64 !== 'string')
        {
            throw new MslEncodingException(MslError.JSON_PARSE_ERROR, "keydata " + JSON.stringify(keyDataJO));
        }

        // Decode keys.
        var wrapKey, wrapdata, encryptionKey, hmacKey;
        try {
            wrapKey = base64$decode(wrapKeyB64);
            wrapdata = base64$decode(wrapdataB64);
        } catch (e) {
            throw new MslCryptoException(MslError.INVALID_SYMMETRIC_KEY, "keydata " + JSON.stringify(keyDataJO), e);
        }
        try {
            encryptionKey = base64$decode(encryptionKeyB64);
        } catch (e) {
            throw new MslCryptoException(MslError.INVALID_ENCRYPTION_KEY, "keydata " + JSON.stringify(keyDataJO), e);
        }
        try {
            hmacKey = base64$decode(hmacKeyB64);
        } catch (e) {
            throw new MslCryptoException(MslError.INVALID_HMAC_KEY, "keydata " + JSON.stringify(keyDataJO), e);
        }

        // Return the response data.
        return new ResponseData(masterToken, wrapKey, wrapdata, encryptionKey, hmacKey);
    };
    
    /**
     * AES key wrap JSON web key crypto context.
     */
    var AesKwJwkCryptoContext = JsonWebKeyLadderExchange$AesKwJwkCryptoContext = ICryptoContext.extend({
        /**
         * Create an AES key wrap JSON web key crypto context with the provided
         * key.
         * 
         * @param {CipherKey} wrapKey AES secret key.
         */
        init: function(wrapKey) {
            // Extract actual wrapping key.
            if (wrapKey)
                wrapKey = wrapKey.rawKey;
            
            // Define properties.
            var props = {
                _wrapKey: { value: wrapKey, writable: false, enumerable: false, configurable: false },
            };
            Object.defineProperties(this, props);
        },
        
        /** @inheritDoc */
        encrypt: function encrypt(data, callback) {
            callback.error(new MslCryptoException(MslError.ENCRYPT_NOT_SUPPORTED));
        },

        /** @inheritDoc */
        decrypt: function decrypt(data, callback) {
            callback.error(new MslCryptoException(MslError.DECRYPT_NOT_SUPPORTED));
        },
        
        /** @inheritDoc */
        wrap: function wrap(key, callback) {
            AsyncExecutor(callback, function() {
                var oncomplete = function(result) {
                    callback.result(new Uint8Array(result));
                };
                var onerror = function(e) {
                    callback.error(new MslCryptoException(MslError.WRAP_ERROR));
                };
                mslCrypto['wrapKey']('jwk', key.rawKey, this._wrapKey, WebCryptoAlgorithm.A128KW)
                    .then(oncomplete, onerror);
            }, this);
        },
        
        /** @inheritDoc */
        unwrap: function unwrap(data, algo, usages, callback) {
            AsyncExecutor(callback, function() {
                var oncomplete = function(result) {
                    constructKey(result);
                };
                var onerror = function(e) {
                    callback.error(new MslCryptoException(MslError.UNWRAP_ERROR));
                };
                mslCrypto['unwrapKey']('jwk', data, this._wrapKey, WebCryptoAlgorithm.A128KW, algo, false, usages)
                    .then(oncomplete, onerror);
            }, this);

            function constructKey(rawKey) {
                AsyncExecutor(callback, function() {
                    switch (rawKey["type"]) {
                        case "secret":
                            CipherKey$create(rawKey, callback);
                            break;
                        case "public":
                            PublicKey$create(rawKey, callback);
                            break;
                        case "private":
                            PrivateKey$create(rawKey, callback);
                            break;
                        default:
                            throw new MslCryptoException(MslError.UNSUPPORTED_KEY, "type: " + rawKey["type"]);
                    }
                });
            }
        },

        /** @inheritDoc */
        sign: function sign(data, callback) {
            callback.error(new MslCryptoException(MslError.SIGN_NOT_SUPPORTED));
        },

        /** @inheritDoc */
        verify: function verify(data, signature, callback) {
            callback.error(new MslCryptoException(MslError.VERIFY_NOT_SUPPORTED));
        },
    });

    /**
     * Create the crypto context identified by the mechanism.
     *
     * @param {MslContext} ctx MSL context.
     * @param {Mechanism} mechanism the wrap key wrapping mechanism.
     * @param {Uint8Array} wrapdata the wrap key previous wrapping key data. May be null.
     * @param {string} identity the entity identity.
     * @param {result: function(ICryptoContext), error: function(Error)}
     *        callback the callback that will receive the crypto context or any
     *        thrown exceptions.
     * @throws MslCryptoException if the crypto context cannot be created.
     * @throws MslKeyExchangeException if the mechanism is unsupported.
     * @throws MslEntityAuthException if there is a problem with the entity
     *         identity.
     */
    function createCryptoContext(ctx, mechanism, wrapdata, identity, callback) {
        AsyncExecutor(callback, function() {
            switch (mechanism) {
                // FIXME: For PSK/MGK we need some way to get an ICryptoContext
                // that might run remotely. In other words, some other CryptoContext. Maybe
                // the WrapCryptoContextRepository can be used for that.
                case Mechanism.PSK:
                {
                    var authdata = new PresharedAuthenticationData(identity);
                    var factory = ctx.getEntityAuthenticationFactory(EntityAuthenticationScheme.PSK);
                    if (!factory)
                        throw new MslKeyExchangeException(MslError.UNSUPPORTED_KEYX_MECHANISM, mechanism);
                    var cryptoContext = factory.getCryptoContext(ctx, authdata);
                    // FIXME: Get a handle to KPW.
                    var kpw = undefined;
                    return new AesKwJwkCryptoContext(kpw);
                }
                case Mechanism.WRAP:
                {
                    var cryptoContext = ctx.getMslCryptoContext();
                    cryptoContext.unwrap(wrapdata, WebCryptoAlgorithm.A128KW, WebCryptoAlgorithm.WRAP_UNWRAP, {
                        result: function(wrapKey) {
                            AsyncExecutor(callback, function() {
                                return new AesKwJwkCryptoContext(wrapKey);
                            });
                        },
                        error: callback.error,
                    });
                    return;
                }
                default:
                    throw new MslKeyExchangeException(MslError.UNSUPPORTED_KEYX_MECHANISM, mechanism);
            }
        });
    }

    JsonWebKeyLadderExchange = KeyExchangeFactory.extend({
        /**
         * Create a new JSON Web Key ladder key exchange factory.
         *
         * @param {WrapCryptoContextRepository} repository the wrapping key crypto context repository.
         * @param {AuthenticationUtils} authutils authentication utilities.
         */
        init: function init(repository, authutils) {
            init.base.call(this, KeyExchangeScheme.JWK_LADDER);

            // The properties.
            var props = {
                repository: { value: repository, writable: false, enumerable: false, configurable: false },
                authutils: { value: authutils, writable: false, enumerable: false, configurable: false },
            };
            Object.defineProperties(this, props);
        },

        /** @inheritDoc */
        createRequestData: function createRequestData(ctx, keyRequestJO, callback) {
            AsyncExecutor(callback, function() {
                return RequestData$parse(keyRequestJO);
            });
        },

        /** @inheritDoc */
        createResponseData: function createResponseData(ctx, masterToken, keyDataJO) {
            return ResponseData$parse(masterToken, keyDataJO);
        },

        /** @inheritDoc */
        generateResponse: function generateResponse(ctx, keyRequestData, entityToken, callback) {
            var self = this;

            AsyncExecutor(callback, function() {
                if (!(keyRequestData instanceof RequestData))
                    throw new MslInternalException("Key request data " + JSON.stringify(keyRequestData) + " was not created by this factory.");

                var masterToken, entityAuthData, identity;
                if (entityToken instanceof MasterToken) {
                    // If the master token was not issued by the local entity then we
                    // should not be generating a key response for it.
                    masterToken = entityToken;
                    if (!masterToken.isVerified())
                        throw new MslMasterTokenException(MslError.MASTERTOKEN_UNTRUSTED, entityToken);
                    identity = masterToken.identity;
                    
                    // Verify the scheme is permitted.
                    if (!this.authutils.isSchemePermitted(identity, this.scheme))
                        throw new MslKeyExchangeException(MslError.KEYX_INCORRECT_DATA, "Authentication scheme for entity not permitted " + identity + ": " + this.scheme.name).setMasterToken(entityToken);
                } else {
                    entityAuthData = entityToken;
                    identity = entityAuthData.getIdentity();
                    
                    // Verify the scheme is permitted.
                    if (!this.authutils.isSchemePermitted(identity, this.scheme))
                        throw new MslKeyExchangeException(MslError.KEYX_INCORRECT_DATA, "Authentication scheme for entity not permitted " + identity + ": " + this.scheme.name).setEntityAuthenticationData(entityToken);
                }

                // Create random AES-128 wrapping key.
                var wrapBytes = new Uint8Array(16);
                ctx.getRandom().nextBytes(wrapBytes);
                CipherKey$import(wrapBytes, WebCryptoAlgorithm.A128KW, WebCryptoUsage.WRAP_UNWRAP, {
                    result: function(wrapKey) {
                        AsyncExecutor(callback, function() {
                            var mslCryptoContext = ctx.getMslCryptoContext();
                            mslCryptoContext.wrap(wrapKey, {
                                result: function(wrapdata) {
                                    createSessionKeys(masterToken, entityAuthData, identity, wrapKey, wrapdata);
                                },
                                error: function(e) {
                                    AsyncExecutor(callback, function() {
                                        if (e instanceof MslException) {
                                            e.setMasterToken(masterToken);
                                            e.setEntityAuthenticationData(entityAuthData);
                                        }
                                        throw e;
                                    }, self);
                                }
                            });
                        }, self);
                    },
                    error: function(e) {
                        AsyncExecutor(callback, function() {
                            throw new MslCryptoException(MslError.WRAP_KEY_CREATION_FAILURE, null, e).setMasterToken(entityToken);
                        }, self);
                    }
                });
            }, self);

            function createSessionKeys(masterToken, entityAuthData, identity, wrapKey, wrapdata) {
                self.generateSessionKeys(ctx, {
                    result: function(sessionKeys) {
                        AsyncExecutor(callback, function() {
                            var encryptionKey = sessionKeys.encryptionKey;
                            var hmacKey = sessionKeys.hmacKey;
                            wrapWrappingKey(masterToken, entityAuthData, identity, wrapKey, wrapdata, encryptionKey, hmacKey);
                        }, self);
                    },
                    error: function(e) {
                        AsyncExecutor(callback, function() {
                            if (e instanceof MslException) {
                                e.setMasterToken(masterToken);
                                e.setEntityAuthenticationData(entityAuthData);
                            }
                            throw e;
                        });
                    }
                });
            }

            function wrapWrappingKey(masterToken, entityAuthData, identity, wrapKey, wrapdata, encryptionKey, hmacKey) {
                AsyncExecutor(callback, function() {
                    var request = keyRequestData;

                    // Grab the request data.
                    var mechanism = request.mechanism;
                    var prevWrapdata = request.wrapdata;

                    // Wrap wrapping key using specified wrapping key.
                    createCryptoContext(ctx, mechanism, prevWrapdata, identity, {
                        result: function (wrapKeyCryptoContext) {
                            wrapKeyCryptoContext.wrap(wrapKey, {
                                result: function(wrappedWrapJwk) {
                                    wrapSessionKeys(wrapKey, wrapdata, encryptionKey, hmacKey, wrappedWrapJwk);
                                },
                                error: function(e) {
                                    AsyncExecutor(callback, function() {
                                        if (e instanceof MslException) {
                                            e.setMasterToken(masterToken);
                                            e.setEntityAuthenticationData(entityAuthData);
                                        }
                                        throw e;
                                    });
                                }
                            });
                        },
                        error: function(e) {
                            AsyncExecutor(callback, function() {
                                if (e instanceof MslException) {
                                    e.setMasterToken(masterToken);
                                    e.setEntityAuthenticationData(entityAuthData);
                                }
                                throw e;
                            });
                        }
                    });
                }, self);
            }

            function wrapSessionKeys(masterToken, entityAuthData, wrapKey, wrapdata, encryptionKey, hmacKey, wrappedWrapJwk) {
                AsyncExecutor(callback, function() {
                    var wrapCryptoContext = new AesKwJwkCryptoContext(wrapKey);
                    wrapCryptoContext.wrap(encryptionKey, {
                        result: function(wrappedEncryptionJwk) {
                            wrapCryptoContext.wrap(hmacKey, {
                                result: function(wrappedHmacJwk) {
                                    createMasterToken(wrapdata, wrappedWrapJwk, encryptionKey, wrappedEncryptionJwk, hmacKey, wrappedHmacJwk);
                                },
                                error: function(e) {
                                    AsyncExecutor(callback, function() {
                                        if (e instanceof MslException) {
                                            e.setMasterToken(masterToken);
                                            e.setEntityAuthenticationData(entityAuthData);
                                        }
                                        throw e;
                                    });
                                }
                            });
                        },
                        error: function(e) {
                            AsyncExecutor(callback, function() {
                                if (e instanceof MslException) {
                                    e.setMasterToken(masterToken);
                                    e.setEntityAuthenticationData(entityAuthData);
                                }
                                throw e;
                            });
                        }
                    });
                }, self);
            }

            function createMasterToken(wrapdata, wrappedWrapJwk, encryptionKey, wrappedEncryptionJwk, hmacKey, wrappedHmacJwk) {
                AsyncExecutor(callback, function() {
                    // Create the master token.
                    var tokenFactory = ctx.getTokenFactory();
                    if (entityToken instanceof MasterToken) {
                        tokenFactory.renewMasterToken(ctx, entityToken, encryptionKey, hmacKey, null, {
                            result: function(masterToken) {
                                AsyncExecutor(callback, function() {
                                    // Create session crypto context.
                                    var cryptoContext = new SessionCryptoContext(ctx, masterToken);

                                    // Return the key exchange data.
                                    var keyResponseData = new ResponseData(masterToken, wrappedWrapJwk, wrapdata, wrappedEncryptionJwk, wrappedHmacJwk);
                                    return new KeyExchangeFactory.KeyExchangeData(keyResponseData, cryptoContext, callback);
                                }, self);
                            },
                            error: function(e) {
                                AsyncExecutor(callback, function() {
                                    if (e instanceof MslException)
                                        e.setMasterToken(entityToken);
                                    throw e;
                                });
                            }
                        });
                    } else {
                        tokenFactory.createMasterToken(ctx, entityToken, encryptionKey, hmacKey, null, {
                            result: function(masterToken) {
                                AsyncExecutor(callback, function() {
                                    // Create session crypto context.
                                    var cryptoContext = new SessionCryptoContext(ctx, masterToken);

                                    // Return the key exchange data.
                                    var keyResponseData = new ResponseData(masterToken, wrappedWrapJwk, wrapdata, wrappedEncryptionJwk, wrappedHmacJwk);
                                    return new KeyExchangeFactory.KeyExchangeData(keyResponseData, cryptoContext, callback);
                                }, self);
                            },
                            error: function(e) {
                                AsyncExecutor(callback, function() {
                                    if (e instanceof MslException)
                                        e.setEntityAuthenticationData(entityToken);
                                    throw e;
                                });
                            }
                        });
                    }
                }, self);
            }
        },

        /** @inheritDoc */
        getCryptoContext: function getCryptoContext(ctx, keyRequestData, keyResponseData, masterToken, callback) {
            var self = this;

            AsyncExecutor(callback, function() {
                if (!(keyRequestData instanceof RequestData))
                    throw new MslInternalException("Key request data " + JSON.stringify(keyRequestData) + " was not created by this factory.");
                var request = keyRequestData;
                if (!(keyResponseData instanceof ResponseData))
                    throw new MslInternalException("Key response data " + JSON.stringify(keyResponseData) + " was not created by this factory.");
                var response = keyResponseData;

                // Unwrap new wrapping key.
                var mechanism = request.mechanism;
                var requestWrapdata = request.wrapdata;
                ctx.getEntityAuthenticationData(null, {
                    result: function(entityAuthData) {
                        AsyncExecutor(callback, function() {
                            var identity = entityAuthData.getIdentity();
                            var wrapKeyCryptoContext;
                            switch (mechanism) {
                                case Mechanism.PSK:
                                {
                                    var authdata = new PresharedAuthenticationData(identity);
                                    var factory = ctx.getEntityAuthenticationFactory(EntityAuthenticationScheme.PSK);
                                    if (!factory)
                                        throw new MslKeyExchangeException(MslError.UNSUPPORTED_KEYX_MECHANISM, mechanism).setEntityAuthenticationData(entityAuthData);
                                    var cryptoContext = factory.getCryptoContext(ctx, authdata);
                                    // FIXME: Get a handle to KPW.
                                    var kpw = undefined;
                                    wrapKeyCryptoContext = new AesKwJwkCryptoContext(kpw);
                                    break;
                                }
                                case Mechanism.WRAP:
                                {
                                    wrapKeyCryptoContext = this.repository.getCryptoContext(requestWrapdata);
                                    if (!wrapKeyCryptoContext)
                                        throw new MslKeyExchangeException(MslError.KEYX_WRAPPING_KEY_MISSING, base64$encode(requestWrapdata)).setEntityAuthenticationData(entityAuthData);
                                    break;
                                }
                                default:
                                    throw new MslKeyExchangeException(MslError.UNSUPPORTED_KEYX_MECHANISM, mechanism).setEntityAuthenticationData(entityAuthData);
                            }

                            // Unwrap wrapping key.
                            wrapKeyCryptoContext.unwrap(response.wrapKey, WebCryptoAlgorithm.A128KW, WebCryptoAlgorithm.WRAP_UNWRAP, {
                                result: function(wrapKey) {
                                    unwrapSessionKeys(entityAuthData, response, requestWrapdata, identity, wrapKey);
                                },
                                error: function(e) {
                                    AsyncExecutor(callback, function() {
                                        if (e instanceof MslException)
                                            e.setEntityAuthenticationData(entityAuthData);
                                        throw e;
                                    });
                                }
                            });
                        }, self);
                    },
                    error: callback.error
                });
            }, self);

            function unwrapSessionKeys(entityAuthData, response, requestWrapdata, identity, wrapKey) {
                AsyncExecutor(callback, function() {
                    var unwrapCryptoContext = new AesKwJwkCryptoContext(wrapKey);
                    unwrapCryptoContext.unwrap(response.encryptionKey, WebCryptoAlgorithm.AES_CBC, WebCryptoAlgorithm.ENCRYPT_DECRYPT, {
                        result: function(encryptionKey) {
                            unwrapCryptoContext.unwrap(response.hmacKey, WebCryptoAlgorithm.HMAC_SHA256, WebCryptoAlgorithm.SIGN_VERIFY, {
                                result: function(hmacKey) {
                                    AsyncExecutor(callback, function() {
                                        // Deliver wrap data to wrap key repository.
                                        var wrapdata = response.wrapdata;
                                        this.repository.addCryptoContext(wrapdata, unwrapCryptoContext);
                                        this.repository.removeCryptoContext(requestWrapdata);

                                        // Create crypto context.
                                        var responseMasterToken = response.masterToken;
                                        return new SessionCryptoContext(ctx, responseMasterToken, identity, encryptionKey, hmacKey);
                                    }, self);
                                },
                                error: function(e) {
                                    AsyncExecutor(callback, function() {
                                        if (e instanceof MslException)
                                            e.setEntityAuthenticationData(entityAuthData);
                                        throw e;
                                    });
                                }
                            });
                        },
                        error: function(e) {
                            AsyncExecutor(callback, function() {
                                if (e instanceof MslException)
                                    e.setEntityAuthenticationData(entityAuthData);
                                throw e;
                            });
                        }
                    });
                }, self);
            }
        }
    });
})();<|MERGE_RESOLUTION|>--- conflicted
+++ resolved
@@ -176,7 +176,6 @@
      * @throws MslKeyExchangeException if the specified mechanism is not
      *         recognized.
      */
-<<<<<<< HEAD
     var RequestData$parse = JsonWebKeyLadderExchange$RequestData$parse = function RequestData$parse(keyRequestMo) {
         var mechanism;
         try {
@@ -187,18 +186,6 @@
             if (e instanceof MslEncoderException)
                 throw new MslEncodingException(MslError.MSL_PARSE_ERROR, "keydata " + keyRequestMo, e);
             throw e;
-=======
-    var RequestData$parse = JsonWebKeyLadderExchange$RequestData$parse = function RequestData$parse(keyRequestJO) {
-        // Pull key request data.
-        var mechanism = keyRequestJO[KEY_MECHANISM];
-        var wrapdataB64 = keyRequestJO[KEY_WRAPDATA];
-
-        // Verify key request data.
-        if (!mechanism ||
-            (mechanism == Mechanism.WRAP && typeof wrapdataB64 !== 'string'))
-        {
-            throw new MslEncodingException(MslError.JSON_PARSE_ERROR, "keydata " + JSON.stringify(keyRequestJO));
->>>>>>> 3dd4f635
         }
 
         var wrapdata;
