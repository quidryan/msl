/**
 * Copyright (c) 2012-2015 Netflix, Inc.  All rights reserved.
 * 
 * Licensed under the Apache License, Version 2.0 (the "License");
 * you may not use this file except in compliance with the License.
 * You may obtain a copy of the License at
 *
 *    http://www.apache.org/licenses/LICENSE-2.0
 *
 * Unless required by applicable law or agreed to in writing, software
 * distributed under the License is distributed on an "AS IS" BASIS,
 * WITHOUT WARRANTIES OR CONDITIONS OF ANY KIND, either express or implied.
 * See the License for the specific language governing permissions and
 * limitations under the License.
 */

/**
 * <p>A user ID token provides proof of user identity. While there can be
 * multiple versions of a user ID token, this class should encapsulate support
 * for all of those versions.</p>
 *
 * <p>User ID tokens are bound to a specific master token by the master token's
 * serial number.</p>
 *
 * <p>The renewal window indicates the time after which the user ID token will
 * be renewed if requested by the entity. The expiration is the time after
 * which the user ID token will be renewed no matter what.</p>
 *
 * <p>User ID tokens are represented as
 * {@code
 * useridtoken = {
 *   "#mandatory" : [ "tokendata", "signature" ],
 *   "tokendata" : "base64",
 *   "signature" : "base64"
 * }} where:
 * <ul>
 * <li>{@code tokendata} is the Base64-encoded user ID token data (usertokendata)</li>
 * <li>{@code signature} is the Base64-encoded verification data of the user ID token data</li>
 * </ul>
 *
 * <p>The token data is represented as
 * {@code
 * usertokendata = {
 *   "#mandatory" : [ "renewalwindow", "expiration", "mtserialnumber", "serialnumber", "userdata" ],
 *   "renewalwindow" : "int64(0,-)",
 *   "expiration" : "int64(0,-)",
 *   "mtserialnumber" : "int64(0,2^53^)",
 *   "serialnumber" : "int64(0,2^53^)",
 *   "userdata" : "base64"
 * }} where:
 * <ul>
 * <li>{@code renewalwindow} is when the renewal window opens in seconds since the epoch</li>
 * <li>{@code expiration} is the expiration timestamp in seconds since the epoch</li>
 * <li>{@code mtserialnumber} is the master token serial number</li>
 * <li>{@code serialnumber} is the user ID token serial number</li>
 * <li>{@code userdata} is the Base64-encoded encrypted user data (userdata)</li>
 * </ul></p>
 *
 * <p>The decrypted user data is represented as
 * {@code
 * userdata = {
 *   "#mandatory" : [ "identity" ],
 *   "issuerdata" : object,
 *   "identity" : "string"
 * }}
 * where:
 * <ul>
 * <li>{@code issuerdata} is the user ID token issuer data</li>
 * <li>{@code identity} is the encoded user identity data</li>
 * </ul></p>
 *
 * @author Wesley Miaw <wmiaw@netflix.com>
 */
var UserIdToken;
var UserIdToken$create;
var UserIdToken$parse;

(function() {
    /** Milliseconds per second.
     * @const
     * @type {number}
     */
    var MILLISECONDS_PER_SECOND = 1000;

    /**
     * Key token data.
     * @const
     * @type {string}
     */
    var KEY_TOKENDATA = "tokendata";
    /**
     * Key signature.
     * @const
     * @type {string}
     */
    var KEY_SIGNATURE = "signature";

    // tokendata
    /**
     * Key renewal window timestamp.
     * @const
     * @type {string}
     */
    var KEY_RENEWAL_WINDOW = "renewalwindow";
    /**
     * Key expiration timestamp.
     * @const
     * @type {string}
     */
    var KEY_EXPIRATION = "expiration";
    /**
     * Key master token serial number.
     * @const
     * @type {string}
     */
    var KEY_MASTER_TOKEN_SERIAL_NUMBER = "mtserialnumber";
    /**
     * Key user ID token serial number.
     * @const
     * @type {string}
     */
    var KEY_SERIAL_NUMBER = "serialnumber";
    /**
     * Key token user data.
     * @const
     * @type {string}
     */
    var KEY_USERDATA = "userdata";

    // userdata
    /**
     * Key issuer data.
     * @const
     * @type {string}
     */
    var KEY_ISSUER_DATA = "issuerdata";
    /**
     * Key identity.
     * @const
     * @type {string}
     */
    var KEY_IDENTITY = "identity";

    /**
     * Create a new token data container object.
     *
     * @param {MslObject} userdata user data.
     * @param {Uint8Array} tokendataBytes raw token data.
     * @param {Uint8Array} signatureBytes raw signature.
     * @param {boolean} verified true if verified.
     * @constructor
     */
    function CreationData(userdata, tokendataBytes, signatureBytes, verified) {
        this.userdata = userdata;
        this.tokendataBytes = tokendataBytes;
        this.signatureBytes = signatureBytes;
        this.verified = verified;
    };

    UserIdToken = util.Class.create({
        /**
         * Create a new user ID token with the specified user.
         *
         * @param {MslContext} ctx MSL context.
         * @param {Date} renewalWindow the renewal window.
         * @param {Date} expiration the expiration.
         * @param {MasterToken} masterToken the master token.
         * @param {number} serialNumber the user ID token serial number.
         * @param {?MslObject} the issuer data. May be null.
         * @param {MslUser} user the MSL user.
         * @param {?CreationData} creationData optional creation data.
         * @throws MslEncodingException if there is an error encoding the data.
         * @throws MslCryptoException if there is an error encrypting or signing
         *         the token data.
         */
<<<<<<< HEAD
        init: function init(ctx, renewalWindow, expiration, masterToken, serialNumber, issuerData, user, creationData) {
            // The expiration must appear after the renewal window.
            if (expiration.getTime() < renewalWindow.getTime())
                throw new MslInternalException("Cannot construct a user ID token that expires before its renewal window opens.");
            // A master token must be provided.
            if (!masterToken)
                throw new MslInternalException("Cannot construct a user ID token without a master token.");
            // The serial number must be within range.
            if (serialNumber < 0 || serialNumber > MslConstants$MAX_LONG_VALUE)
                throw new MslInternalException("Serial number " + serialNumber + " is outside the valid range.");

            // Renewal window and expiration are in seconds, not milliseconds.
            var renewalWindowSeconds = Math.floor(renewalWindow.getTime() / MILLISECONDS_PER_SECOND);
            var expirationSeconds = Math.floor(expiration.getTime() / MILLISECONDS_PER_SECOND);

            // Extract master token serial number.
            var mtSerialNumber = masterToken.serialNumber;

            // Construct the token data.
            var userdata, tokendataBytes, signatureBytes, verified;
            if (!creationData) {
                // Construct the user data.
                var encoder = ctx.getMslEncoderFactory();
                var userdata = encoder.createObject();
                if (issuerData)
                    userdata.put(KEY_ISSUER_DATA, issuerData);
                userdata.put(KEY_IDENTITY, user.getEncoded());
                
                tokendataBytes = null;
                signatureBytes = null;
                verfied = true;
            } else {
                userdata = creationData.userdata;
                tokendataBytes = creationData.tokendataBytes;
                signatureBytes = creationData.signatureBytes;
                verified = creationData.verified;
            }
=======
        init: function init(ctx, renewalWindow, expiration, masterToken, serialNumber, issuerData, user, creationData, callback) {
            var self = this;
            AsyncExecutor(callback, function() {
                // The expiration must appear after the renewal window.
                if (expiration.getTime() < renewalWindow.getTime())
                    throw new MslInternalException("Cannot construct a user ID token that expires before its renewal window opens.");
                // A master token must be provided.
                if (!masterToken)
                    throw new MslInternalException("Cannot construct a user ID token without a master token.");
                // The serial number must be within range.
                if (serialNumber < 0 || serialNumber > MslConstants$MAX_LONG_VALUE)
                    throw new MslInternalException("Serial number " + serialNumber + " is outside the valid range.");

                // Renewal window and expiration are in seconds, not milliseconds.
                var renewalWindowSeconds = Math.floor(renewalWindow.getTime() / MILLISECONDS_PER_SECOND);
                var expirationSeconds = Math.floor(expiration.getTime() / MILLISECONDS_PER_SECOND);

                // Extract master token serial number.
                var mtSerialNumber = masterToken.serialNumber;

                // Construct the token data.
                if (!creationData) {
                    // Construct the user data.
                    var userData = {};
                    if (issuerData)
                        userData[KEY_ISSUER_DATA] = issuerData;
                    userData[KEY_IDENTITY] = user.getEncoded();
                    var userdata = textEncoding$getBytes(JSON.stringify(userData), MslConstants$DEFAULT_CHARSET);

                    // Encrypt the user data.
                    var cryptoContext = ctx.getMslCryptoContext();
                    cryptoContext.encrypt(userdata, {
                        result: function(ciphertext) {
                            AsyncExecutor(callback, function() {
                                // Construct the token data.
                                var tokenDataJO = {};
                                tokenDataJO[KEY_RENEWAL_WINDOW] = renewalWindowSeconds;
                                tokenDataJO[KEY_EXPIRATION] = expirationSeconds;
                                tokenDataJO[KEY_MASTER_TOKEN_SERIAL_NUMBER] = mtSerialNumber;
                                tokenDataJO[KEY_SERIAL_NUMBER] = serialNumber;
                                tokenDataJO[KEY_USERDATA] = base64$encode(ciphertext);
                                var tokendata = textEncoding$getBytes(JSON.stringify(tokenDataJO), MslConstants$DEFAULT_CHARSET);

                                // Sign the token data.
                                cryptoContext.sign(tokendata, {
                                    result: function(signature) {
                                        AsyncExecutor(callback, function() {
                                            var verified = true;

                                            // The properties.
                                            var mtSerialNumber = masterToken.serialNumber;
                                            var props = {
                                                ctx: { value: ctx, writable: false, enumerable: false, configurable: false },
                                                renewalWindowSeconds: { value: renewalWindowSeconds, writable: false, enumerable: false, configurable: false },
                                                expirationSeconds: { value: expirationSeconds, writable: false, enumerable: false, configurable: false },
                                                mtSerialNumber: { value: mtSerialNumber, writable: false, configurable: false },
                                                serialNumber: { value: serialNumber, writable: false, configurable: false },
                                                issuerData: { value: issuerData, writable: false, configurable: false },
                                                user: { value: user, writable: false, configurable: false },
                                                verified: { value: verified, writable: false, enumerable: false, configurable: false },
                                                tokendata: { value: tokendata, writable: false, enumerable: false, configurable: false },
                                                signature: { value: signature, writable: false, enumerable: false, configurable: false }
                                            };
                                            Object.defineProperties(this, props);
                                            return this;
                                        }, self);
                                    },
                                    error: function(e) {
                                        AsyncExecutor(callback, function() {
                                            if (e instanceof MslException)
                                                e.setMasterToken(masterToken);
                                            throw e;
                                        }, self);
                                    },
                                });
                            }, self);
                        },
                        error: function(e) {
                            AsyncExecutor(callback, function() {
                                if (e instanceof MslException)
                                    e.setMasterToken(masterToken);
                                throw e;
                            }, self);
                        },
                    });
                } else {
                    var tokendata = creationData.tokendata;
                    var signature = creationData.signature;
                    var verified = creationData.verified;

                    // The properties.
                    var mtSerialNumber = masterToken.serialNumber;
                    var props = {
                        ctx: { value: ctx, writable: false, enumerable: false, configurable: false },
                        renewalWindowSeconds: { value: renewalWindowSeconds, writable: false, enumerable: false, configurable: false },
                        expirationSeconds: { value: expirationSeconds, writable: false, enumerable: false, configurable: false },
                        mtSerialNumber: { value: mtSerialNumber, writable: false, configurable: false },
                        serialNumber: { value: serialNumber, writable: false, configurable: false },
                        issuerData: { value: issuerData, writable: false, configurable: false },
                        user: { value: user, writable: false, configurable: false },
                        verified: { value: verified, writable: false, enumerable: false, configurable: false },
                        tokendata: { value: tokendata, writable: false, enumerable: false, configurable: false },
                        signature: { value: signature, writable: false, enumerable: false, configurable: false }
                    };
                    Object.defineProperties(this, props);
                    return this;
                }
            }, this);
        },
>>>>>>> 7332deb4

            // The properties.
            var mtSerialNumber = masterToken.serialNumber;
            var props = {
                /**
                 * MSL context.
                 * @type {MslContext}
                 */
                ctx: { value: ctx, writable: false, enumerable: false, configurable: false },
                /**
                 * User ID token renewal window in seconds since the epoch.
                 * @type {number}
                 */
                renewalWindowSeconds: { value: renewalWindowSeconds, writable: false, enumerable: false, configurable: false },
                /**
                 * User ID token expiration in seconds since the epoch.
                 * @type {number}
                 */
                expirationSeconds: { value: expirationSeconds, writable: false, enumerable: false, configurable: false },
                /**
                 * Master token serial number.
                 * @type {number}
                 */
                mtSerialNumber: { value: mtSerialNumber, writable: false, configurable: false },
                /**
                 * Serial number.
                 * @type {number}
                 */
                serialNumber: { value: serialNumber, writable: false, configurable: false },
                /**
                 * User data.
                 * @type {MslObject}
                 */
                userdata: { value: userdata, writable: false, enumerable: false, configurable: false },
                /**
                 * Issuer data.
                 * @type {MslObject}
                 */
                issuerData: { value: issuerData, writable: false, configurable: false },
                /**
                 * MSL user.
                 * @type {MslUser}
                 */
                user: { value: user, writable: false, configurable: false },
                /**
                 * Token data bytes.
                 * @type {Uint8Array}
                 */
                tokendataBytes: { value: tokendataBytes, writable: false, enumerable: false, configurable: false },
                /**
                 * Signature bytes.
                 * @type {Uint8Array}
                 */
                signatureBytes: { value: signature, writable: false, enumerable: false, configurable: false },
                /**
                 * Token is verified.
                 * @type {boolean}
                 */
                verified: { value: verified, writable: false, enumerable: false, configurable: false },
                /**
                 * Cached encodings.
                 * @type {Object<MslEncoderFormat,Uint8Array>}
                 */
                encodings: { value: {}, writable: false, enumerable: false, configurable: false },
            };
            Object.defineProperties(this, props);
        },

        /**
         * @return {boolean} true if the decrypted content is available. (Implies verified.)
         */
        isDecrypted: function isDecrypted() {
            return (this.user) ? true : false;
        },

        /**
         * @return {boolean} true if the token has been verified.
         */
        isVerified: function isVerified() {
            return this.verified;
        },

        /**
        * @return {Date} gets the renewal window.
        */
        get renewalWindow() {
            return new Date(this.renewalWindowSeconds * MILLISECONDS_PER_SECOND);
        },

        /**
         * <p>Returns true if the user ID token renewal window has been entered.</p>
         *
         * <ul>
         * <li>If a time is provided the renewal window value will be compared
         * against the provided time.</li>
         * <li>If the user ID token was issued by the local entity the renewal
         * window value will be compared against the local entity time. We assume
         * its clock at the time of issuance is in sync with the clock now.</li>
         * <li>Otherwise the user ID token is considered renewable under the
         * assumption that the local time is not synchronized with the master token
         * issuing entity time.</li>
         * </ul>
         *
         * @param {?Date} now the time to compare against.
         * @return {boolean} true if the renewal window has been entered.
         */
        isRenewable: function isRenewable(now) {
            if (now)
                return this.renewalWindow.getTime() <= now.getTime();
            if (this.isVerified())
                return this.renewalWindow.getTime() <= this.ctx.getTime();
            return true;
        },

        /**
        * @return {Date} gets the expiration.
        */
        get expiration() {
            return new Date(this.expirationSeconds * MILLISECONDS_PER_SECOND);
        },

        /**
         * <p>Returns true if the user ID token is expired.</p>
         *
         * <ul>
         * <li>If a time is provided the expiration value will be compared against
         * the provided time.</li>
         * <li>If the user ID token was issued by the local entity the expiration
         * value will be compared against the local entity time. We assume
         * its clock at the time of issuance is in sync with the clock now.</li>
         * <li>Otherwise the user ID token is considered not expired under the
         * assumption that the local time is not synchronized with the token-
         * issuing entity time.</li>
         * </ul>
         *
         * @param {?Date} now the time to compare against.
         * @return {boolean} true if expired.
         */
        isExpired: function isExpired(now) {
            if (now)
                return this.expiration.getTime() <= now.getTime();
            if (this.isVerified())
                return this.expiration.getTime() <= this.ctx.getTime();
            return false;
        },

        /**
         * @param {MasterToken} masterToken master token. May be null.
         * @return {boolean} true if this token is bound to the provided master token.
         */
        isBoundTo: function isBoundTo(masterToken) {
            return (masterToken && masterToken.serialNumber == this.mtSerialNumber);
        },

        /** @inheritDoc */
        toMslEncoding: function toMslEncoding(encoder, format, callback) {
            var self = this;
            AsyncExecutor(callback, function() {
                // Return any cached encoding.
                if (this.encodings[format])
                    return this.encodings[format];
                
                // If we parsed this token (i.e. did not create it from scratch) then
                // we should not re-encrypt or re-sign as there is no guarantee out MSL
                // crypto context is capable of encrypting and signing with the same
                // keys, even if it is capable of decrypting and verifying.
                if (this.tokendataBytes != null || this.signatureBytes != null) {
                    encodeToken(this.tokendataBytes, this.signatureBytes)
                }
                // 
                // Otherwise create the token data and signature.
                else {
                    // Grab the MSL token crypto context.
                    var cryptoContext;
                    try {
                        cryptoContext = this.ctx.getMslCryptoContext();
                    } catch (e) {
                        if (e instanceof MslCryptoException)
                            throw new MslEncoderException("Error creating the MSL crypto context.", e);
                        throw e;
                    }
                    
                    // Encrypt the user data.
                    var plaintext = encoder.encodeObject(this.userdata, format);
                    cryptoContext.encrypt(plaintext, encoder, format, {
                        result: function(ciphertext) {
                            AsyncExecutor(callback, function() {
                                // Construct the token data.
                                var tokendata = encoder.createObject();
                                tokendata.put(KEY_RENEWAL_WINDOW, this.renewalWindowSeconds);
                                tokendata.put(KEY_EXPIRATION, this.expirationSeconds);
                                tokendata.put(KEY_MASTER_TOKEN_SERIAL_NUMBER, this.mtSerialNumber);
                                tokendata.put(KEY_SERIAL_NUMBER, this.serialNumber);
                                tokendata.put(KEY_USERDATA, ciphertext);
                                
                                // Sign the token data.
                                var data = encoder.encodeObject(tokendata, format);
                                cryptoContext.sign(data, encoder, format, {
                                    result: function(signature) {
                                        encodeToken(data, signature);
                                    },
                                    error: function(e) {
                                        AsyncExecutor(callback, function() {
                                            if (e instanceof MslCryptoException)
                                                throw new MslEncoderException("Error signing the token data.", e);
                                            throw e;
                                        }, self);
                                    }
                                });
                            }, self);
                        },
                        error: function(e) {
                            AsyncExecutor(callback, function() {
                                if (e instanceof MslCryptoException)
                                    throw new MslEncoderException("Error encrypting the user data.", e);
                                throw e;
                            }, self);
                        }
                    });
                }
            }, self);
            
            function encodeToken(data, signature) {
                AsyncExecutor(callback, function() {
                    // Encode the token.
                    var token = encoder.createObject();
                    token.put(KEY_TOKENDATA, data);
                    token.put(KEY_SIGNATURE, signature);
                    var encoding = encoder.encodeObject(token, format);
                    
                    // Cache and return the encoding.
                    this.encodings[format] = encoding;
                    return encoding;
                }, self);
            }
        },
        
        /** @inheritDoc */
        toString: function toString() {
            var encoder = this.ctx.getMslEncoderFactory();
            
            var userdataMo;
            if (this.isDecrypted()) {
                userdataMo = encoder.createObject();
                if (this.issuerdata)
                    userdataMo.put(KEY_ISSUER_DATA, issuerdata);
                userdataMo.put(KEY_IDENTITY, this.user.toString());
            } else {
                userdataMo = null;
            }
            
            var tokendataMo = encoder.createObject();
            tokendataMo.put(KEY_RENEWAL_WINDOW, this.renewalWindowSeconds);
            tokendataMo.put(KEY_EXPIRATION, this.expirationSeconds);
            tokendataMo.put(KEY_MASTER_TOKEN_SERIAL_NUMBER, this.mtSerialNumber);
            tokendataMo.put(KEY_SERIAL_NUMBER, this.serialNumber);
            tokendataMo.put(KEY_USERDATA, userdataMo);

            var mslObj = encoder.createObject();
            mslObj.put(KEY_TOKENDATA, tokendataMo);
            mslObj.put(KEY_SIGNATURE, null);
            return mslObj.toString();
        },

        /**
         * @param {?} that the reference object with which to compare.
         * @return {boolean} true if the other object is a user ID token with the same serial
         *         number bound to the same master token.
         * @see #uniqueKey()
         */
        equals: function equals(that) {
            if (this === that) return true;
            if (!(that instanceof UserIdToken)) return false;
            return this.serialNumber == that.serialNumber && this.mtSerialNumber == that.mtSerialNumber;
        },

        /**
         * @return {string} a string that uniquely identifies this master token.
         * @see #equals(that)
         */
        uniqueKey: function uniqueKey() {
            return this.serialNumber + ':' + this.mtSerialNumber;
        },
    });

    /**
     * Create a new user ID token with the specified user.
     *
     * @param {MslContext} ctx MSL context.
     * @param {Date} renewalWindow the renewal window.
     * @param {Date} expiration the expiration.
     * @param {MasterToken} masterToken the master token.
     * @param {number} serialNumber the user ID token serial number.
     * @param {?Object} the issuer data. May be null.
     * @param {MslUser} user the MSL user.
     * @param {{result: function(UserIdToken), error: function(Error)}}
     *        callback the callback functions that will receive the user ID token
     *        or any thrown exceptions.
     * @throws MslEncodingException if there is an error encoding the JSON
     *         data.
     * @throws MslCryptoException if there is an error encrypting or signing
     *         the token data.
     */
    UserIdToken$create = function UserIdToken$create(ctx, renewalWindow, expiration, masterToken, serialNumber, issuerData, user, callback) {
        new UserIdToken(ctx, renewalWindow, expiration, masterToken, serialNumber, issuerData, user, null, callback);
    };

    /**
     * Create a new user ID token from the provided MSL object. The associated
     * master token must be provided to verify the user ID token.
     *
     * @param {MslContext} ctx MSL context.
     * @param {MslObject} userIdTokenMo user ID token MSL object.
     * @param {MasterToken} masterToken the master token.
     * @param {{result: function(UserIdToken), error: function(Error)}}
     *        callback the callback functions that will receive the user ID token
     *        or any thrown exceptions.
     * @throws MslEncodingException if there is an error parsing the data.
     * @throws MslCryptoException if there is an error verifying the token
     *         data.
     * @throws MslException if the user ID token master token serial number
     *         does not match the master token serial number, or the expiration
     *         timestamp occurs before the renewal window, or the user data is
     *         missing.
     */
    UserIdToken$parse = function UserIdToken$parse(ctx, userIdTokenMo, masterToken, callback) {
        AsyncExecutor(callback, function() {
            // Grab the crypto context and encoder.
            var cryptoContext = ctx.getMslCryptoContext();
            var encoder = ctx.getMslEncoderFactory();

<<<<<<< HEAD
            // Verify the encoding.
            var tokendataBytes, signatureBytes, verified;
=======
            // Verify the JSON representation.
            var tokendataB64 = userIdTokenJO[KEY_TOKENDATA];
            var signatureB64 = userIdTokenJO[KEY_SIGNATURE];
            if (typeof tokendataB64 !== 'string' || typeof signatureB64 !== 'string')
                throw new MslEncodingException(MslError.JSON_PARSE_ERROR, "useridtoken " + JSON.stringify(userIdTokenJO)).setMasterToken(masterToken);
            var tokendata, signature;
>>>>>>> 7332deb4
            try {
                tokendataBytes = userIdTokenMo.getBytes(KEY_TOKENDATA);
                if (tokendataBytes.length == 0)
                    throw new MslEncodingException(MslError.USERIDTOKEN_TOKENDATA_MISSING, "useridtoken " + userIdTokenMo).setEntity(masterToken);
                signatureBytes = userIdTokenMo.getBytes(KEY_SIGNATURE);
            } catch (e) {
<<<<<<< HEAD
                if (e instanceof MslEncoderException)
                    throw new MslEncodingException(MslError.MSL_PARSE_ERROR, "useridtoken " + userIdTokenMo, e).setEntity(masterToken);
                throw e;
            }
            cryptoContext.verify(tokendataBytes, signatureBytes, encoder, {
                result: function(verified) {
                    parseToken(encoder, cryptoContext, tokendataBytes, signatureBytes, verified);
                },
                error: callback.error,
            });
        });
        
        function parseToken(encoder, cryptoContext, tokendataBytes, signatureBytes, verified) {
            AsyncExecutor(callback, function() {
                // Pull the token data.
                var renewalWindow, expiration, mtSerialNumber, serialNumber, ciphertext;
                try {
                    var tokendata = encoder.parseObject(tokendataBytes);
                    renewalWindowSeconds = tokendata.getLong(KEY_RENEWAL_WINDOW);
                    expirationSeconds = tokendata.getLong(KEY_EXPIRATION);
                    if (expirationSeconds < renewalWindowSeconds)
                        throw new MslException(MslError.USERIDTOKEN_EXPIRES_BEFORE_RENEWAL, "usertokendata " + tokendata).setEntity(masterToken);
                    mtSerialNumber = tokendata.getLong(KEY_MASTER_TOKEN_SERIAL_NUMBER);
                    if (mtSerialNumber < 0 || mtSerialNumber > MslConstants$MAX_LONG_VALUE)
                        throw new MslException(MslError.USERIDTOKEN_MASTERTOKEN_SERIAL_NUMBER_OUT_OF_RANGE, "usertokendata " + tokendata).setEntity(masterToken);
                    serialNumber = tokendata.getLong(KEY_SERIAL_NUMBER);
                    if (serialNumber < 0 || serialNumber > MslConstants$MAX_LONG_VALUE)
                        throw new MslException(MslError.USERIDTOKEN_SERIAL_NUMBER_OUT_OF_RANGE, "usertokendata " + tokendata).setEntity(masterToken);
                    ciphertext = tokendata.getBytes(KEY_USERDATA);
                } catch (e) {
                    if (e instanceof MslEncoderException)
                        throw new MslEncodingException(MslError.USERIDTOKEN_TOKENDATA_PARSE_ERROR, "usertokendata " + base64$encode(tokendataBytes), e).setEntity(masterToken);
                    throw e;
                }
                if (verified) {
                    cryptoContext.decrypt(ciphertext, encoder, {
                        result: function(plaintext) {
                            parseUserdata(encoder, tokendataBytes, signatureBytes, verified,
                                renewalWindowSeconds, expirationSeconds, mtSerialNumber, serialNumber,
                                plaintext);
                        },
                        error: function(e) {
                            AsyncExecutor(callback, function() {
                                if (e instanceof MslCryptoException)
                                    e.setEntity(masterToken);
                                throw e;
=======
                throw new MslException(MslError.USERIDTOKEN_TOKENDATA_INVALID, "useridtoken " + JSON.stringify(userIdTokenJO), e).setMasterToken(masterToken);
            }
            if (!tokendata || tokendata.length == 0)
                throw new MslEncodingException(MslError.USERIDTOKEN_TOKENDATA_MISSING, "useridtoken " + JSON.stringify(userIdTokenJO)).setMasterToken(masterToken);
            try {
                signature = base64$decode(signatureB64);
            } catch (e) {
                throw new MslException(MslError.USERIDTOKEN_TOKENDATA_INVALID, "useridtoken " + JSON.stringify(userIdTokenJO), e).setMasterToken(masterToken);
            }
            cryptoContext.verify(tokendata, signature, {
                result: function(verified) {
                    AsyncExecutor(callback, function() {
                        // Pull the token data.
                        var renewalWindowSeconds, expirationSeconds, mtSerialNumber, serialNumber, ciphertextB64;
                        var tokenDataJson = textEncoding$getString(tokendata, MslConstants$DEFAULT_CHARSET);
                        try {
                            var tokenDataJO = JSON.parse(tokenDataJson);
                            renewalWindowSeconds = parseInt(tokenDataJO[KEY_RENEWAL_WINDOW]);
                            expirationSeconds = parseInt(tokenDataJO[KEY_EXPIRATION]);
                            mtSerialNumber = parseInt(tokenDataJO[KEY_MASTER_TOKEN_SERIAL_NUMBER]);
                            serialNumber = parseInt(tokenDataJO[KEY_SERIAL_NUMBER]);
                            ciphertextB64 = tokenDataJO[KEY_USERDATA];
                        } catch (e) {
                            if (e instanceof SyntaxError)
                                throw new MslEncodingException(MslError.USERIDTOKEN_TOKENDATA_PARSE_ERROR, "usertokendata " + tokenDataJson, e).setMasterToken(masterToken);
                            throw e;
                        }

                        // Verify token data.
                        if (!renewalWindowSeconds || renewalWindowSeconds != renewalWindowSeconds ||
                            !expirationSeconds || expirationSeconds != expirationSeconds ||
                            typeof mtSerialNumber !== 'number' || mtSerialNumber != mtSerialNumber ||
                            typeof serialNumber !== 'number' || serialNumber != serialNumber ||
                            typeof ciphertextB64 !== 'string')
                        {
                            throw new MslEncodingException(MslError.USERIDTOKEN_TOKENDATA_PARSE_ERROR, "usertokendata " + tokenDataJson).setMasterToken(masterToken);
                        }
                        if (expirationSeconds < renewalWindowSeconds)
                            throw new MslException(MslError.USERIDTOKEN_EXPIRES_BEFORE_RENEWAL, "mastertokendata " + tokenDataJson).setMasterToken(masterToken);

                        // Verify serial number values.
                        if (mtSerialNumber < 0 || mtSerialNumber > MslConstants$MAX_LONG_VALUE)
                            throw new MslException(MslError.USERIDTOKEN_MASTERTOKEN_SERIAL_NUMBER_OUT_OF_RANGE, "usertokendata " + tokenDataJson).setMasterToken(masterToken);
                        if (serialNumber < 0 || serialNumber > MslConstants$MAX_LONG_VALUE)
                            throw new MslException(MslError.USERIDTOKEN_SERIAL_NUMBER_OUT_OF_RANGE, "usertokendata " + tokenDataJson).setMasterToken(masterToken);

                        // Convert dates.
                        var renewalWindow = new Date(renewalWindowSeconds * MILLISECONDS_PER_SECOND);
                        var expiration = new Date(expirationSeconds * MILLISECONDS_PER_SECOND);

                        // Verify serial numbers.
                        if (!masterToken || mtSerialNumber != masterToken.serialNumber)
                            throw new MslException(MslError.USERIDTOKEN_MASTERTOKEN_MISMATCH, "uit mtserialnumber " + mtSerialNumber + "; mt " + JSON.stringify(masterToken)).setMasterToken(masterToken);

                        // Construct user data.
                        var ciphertext;
                        try {
                            ciphertext = base64$decode(ciphertextB64);
                        } catch (e) {
                            throw new MslException(MslError.USERIDTOKEN_USERDATA_INVALID, ciphertextB64, e).setMasterToken(masterToken);
                        }
                        if (!ciphertext || ciphertext.length == 0)
                            throw new MslException(MslError.USERIDTOKEN_USERDATA_MISSING, ciphertextB64).setMasterToken(masterToken);
                        if (verified) {
                            cryptoContext.decrypt(ciphertext, {
                                result: function(userdata) {
                                    AsyncExecutor(callback, function() {
                                        // Pull the user data.
                                        var issuerData, identity;
                                        var userdataJson = textEncoding$getString(userdata, MslConstants$DEFAULT_CHARSET);
                                        try {
                                            var userdataJO = JSON.parse(userdataJson);
                                            issuerData = userdataJO[KEY_ISSUER_DATA];
                                            identity = userdataJO[KEY_IDENTITY];
                                        } catch (e) {
                                            if (e instanceof SyntaxError)
                                                throw new MslEncodingException(MslError.USERIDTOKEN_USERDATA_PARSE_ERROR, "userdata " + userdataJson).setMasterToken(masterToken);
                                            throw e;
                                        }

                                        // Verify user data.
                                        if (issuerData && typeof issuerData !== 'object' ||
                                            typeof identity !== 'string')
                                        {
                                            throw new MslEncodingException(MslError.USERIDTOKEN_USERDATA_PARSE_ERROR, "userdata " + userdataJson).setMasterToken(masterToken);
                                        }
                                        if (!identity || identity.length == 0)
                                            throw new MslException(MslError.USERIDTOKEN_IDENTITY_INVALID, "userdata " + userdataJson).setMasterToken(masterToken);
                                        
                                        // Reconstruct the user.
                                        var factory = ctx.getTokenFactory();
                                        factory.createUser(ctx, identity, {
                                            result: function(user) {
                                                AsyncExecutor(callback, function() {
                                                    if (!user)
                                                        throw new MslInternalException("TokenFactory.createUser() returned null in violation of the interface contract.");
                                                    
                                                    // Return the new user ID token.
                                                    var creationData = new CreationData(tokendata, signature, verified);
                                                    new UserIdToken(ctx, renewalWindow, expiration, masterToken, serialNumber, issuerData, user, creationData, callback);
                                                });
                                            },
                                            error: function(e) {
                                                AsyncExecutor(callback, function() {
                                                    if (e instanceof MslException)
                                                        e.setMasterToken(masterToken);
                                                    throw e;
                                                });
                                            },
                                        });
                                    });
                                },
                                error: function(e) {
                                    AsyncExecutor(callback, function() {
                                        if (e instanceof MslException)
                                            e.setMasterToken(masterToken);
                                        throw e;
                                    });
                                },
>>>>>>> 7332deb4
                            });
                        }
                    });
<<<<<<< HEAD
                } else {
                    createToken(tokendataBytes, signatureBytes, verified,
                       renewalWindowSeconds, expirationSeconds, mtSerialNumber, serialNumber,
                       null, null, null);
                }
=======
                },
                error: function(e) {
                    AsyncExecutor(callback, function() {
                        if (e instanceof MslException)
                            e.setMasterToken(masterToken);
                        throw e;
                    });
                },
>>>>>>> 7332deb4
            });
        }
        
        function parseUserdata(encoder, tokendataBytes, signatureBytes, verified
                               renewalWindowSeconds, expirationSeconds, mtSerialNumber, serialNumber,
                               plaintext)
        {
            AsyncExecutor(callback, function() {
                // Pull the user data.
                var userdata, issuerdata, identity;
                try {
                    userdata = encoder.parseObject(plaintext);
                    issuerdata = (userdata.has(KEY_ISSUER_DATA)) ? userdata.getMslObject(KEY_ISSUER_DATA, encoder) : null;
                    identity = userdata.getString(KEY_IDENTITY);
                    if (!identity || identity.length == 0)
                        throw new MslException(MslError.USERIDTOKEN_IDENTITY_INVALID, "userdata " + userdata).setEntity(masterToken);
                } catch (e) {
                    if (e instanceof MslEncoderException)
                        throw new MslEncodingException(MslError.USERIDTOKEN_USERDATA_PARSE_ERROR, "userdata " + base64$encode(plaintext), e).setEntity(masterToken);
                    throw e;
                }
                var factory = ctx.getTokenFactory();
                factory.createUser(ctx, identity, {
                    result: function(user) {
                        AsyncExecutor(callback, function() {
                            if (!user)
                                throw new MslInternalException("TokenFactory.createUser() returned null in violation of the interface contract.");
                            createToken(tokendataBytes, signatureBytes, verified,
                                renewalWindowSeconds, expirationSeconds, mtSerialNumber, serialNumber,
                                userdata, issuerdata, user);
                        });
                    },
                    error: callback.error,
                })
            });
        }
        
        function createToken(tokendataBytes, signatureBytes, verified,
                             renewalWindowSeconds, expirationSeconds, mtSerialNumber, serialNumber,
                             userdata, issuerdata, user)
        {
            AsyncExecutor(callback, function() {
                // Convert dates.
                var renewalWindow = new Date(renewalWindowSeconds * MILLISECONDS_PER_SECOND);
                var expiration = new Date(expirationSeconds * MILLISECONDS_PER_SECOND);
                
                // Verify serial numbers.
                if (!masterToken || mtSerialNumber != masterToken.serialNumber)
                    throw new MslException(MslError.USERIDTOKEN_MASTERTOKEN_MISMATCH, "uit mtserialnumber " + mtSerialNumber + "; mt " + masterToken).setEntity(masterToken);

                // Return the new user ID token.
                var creationData = new CreationData(userdata, tokendataBytes, signatureBytes, verified);
                new UserIdToken(ctx, renewalWindow, expiration, masterToken, serialNumber, issuerData, user, creationData, callback);
            });
        }
    };
})();
<|MERGE_RESOLUTION|>--- conflicted
+++ resolved
@@ -173,7 +173,6 @@
          * @throws MslCryptoException if there is an error encrypting or signing
          *         the token data.
          */
-<<<<<<< HEAD
         init: function init(ctx, renewalWindow, expiration, masterToken, serialNumber, issuerData, user, creationData) {
             // The expiration must appear after the renewal window.
             if (expiration.getTime() < renewalWindow.getTime())
@@ -211,117 +210,6 @@
                 signatureBytes = creationData.signatureBytes;
                 verified = creationData.verified;
             }
-=======
-        init: function init(ctx, renewalWindow, expiration, masterToken, serialNumber, issuerData, user, creationData, callback) {
-            var self = this;
-            AsyncExecutor(callback, function() {
-                // The expiration must appear after the renewal window.
-                if (expiration.getTime() < renewalWindow.getTime())
-                    throw new MslInternalException("Cannot construct a user ID token that expires before its renewal window opens.");
-                // A master token must be provided.
-                if (!masterToken)
-                    throw new MslInternalException("Cannot construct a user ID token without a master token.");
-                // The serial number must be within range.
-                if (serialNumber < 0 || serialNumber > MslConstants$MAX_LONG_VALUE)
-                    throw new MslInternalException("Serial number " + serialNumber + " is outside the valid range.");
-
-                // Renewal window and expiration are in seconds, not milliseconds.
-                var renewalWindowSeconds = Math.floor(renewalWindow.getTime() / MILLISECONDS_PER_SECOND);
-                var expirationSeconds = Math.floor(expiration.getTime() / MILLISECONDS_PER_SECOND);
-
-                // Extract master token serial number.
-                var mtSerialNumber = masterToken.serialNumber;
-
-                // Construct the token data.
-                if (!creationData) {
-                    // Construct the user data.
-                    var userData = {};
-                    if (issuerData)
-                        userData[KEY_ISSUER_DATA] = issuerData;
-                    userData[KEY_IDENTITY] = user.getEncoded();
-                    var userdata = textEncoding$getBytes(JSON.stringify(userData), MslConstants$DEFAULT_CHARSET);
-
-                    // Encrypt the user data.
-                    var cryptoContext = ctx.getMslCryptoContext();
-                    cryptoContext.encrypt(userdata, {
-                        result: function(ciphertext) {
-                            AsyncExecutor(callback, function() {
-                                // Construct the token data.
-                                var tokenDataJO = {};
-                                tokenDataJO[KEY_RENEWAL_WINDOW] = renewalWindowSeconds;
-                                tokenDataJO[KEY_EXPIRATION] = expirationSeconds;
-                                tokenDataJO[KEY_MASTER_TOKEN_SERIAL_NUMBER] = mtSerialNumber;
-                                tokenDataJO[KEY_SERIAL_NUMBER] = serialNumber;
-                                tokenDataJO[KEY_USERDATA] = base64$encode(ciphertext);
-                                var tokendata = textEncoding$getBytes(JSON.stringify(tokenDataJO), MslConstants$DEFAULT_CHARSET);
-
-                                // Sign the token data.
-                                cryptoContext.sign(tokendata, {
-                                    result: function(signature) {
-                                        AsyncExecutor(callback, function() {
-                                            var verified = true;
-
-                                            // The properties.
-                                            var mtSerialNumber = masterToken.serialNumber;
-                                            var props = {
-                                                ctx: { value: ctx, writable: false, enumerable: false, configurable: false },
-                                                renewalWindowSeconds: { value: renewalWindowSeconds, writable: false, enumerable: false, configurable: false },
-                                                expirationSeconds: { value: expirationSeconds, writable: false, enumerable: false, configurable: false },
-                                                mtSerialNumber: { value: mtSerialNumber, writable: false, configurable: false },
-                                                serialNumber: { value: serialNumber, writable: false, configurable: false },
-                                                issuerData: { value: issuerData, writable: false, configurable: false },
-                                                user: { value: user, writable: false, configurable: false },
-                                                verified: { value: verified, writable: false, enumerable: false, configurable: false },
-                                                tokendata: { value: tokendata, writable: false, enumerable: false, configurable: false },
-                                                signature: { value: signature, writable: false, enumerable: false, configurable: false }
-                                            };
-                                            Object.defineProperties(this, props);
-                                            return this;
-                                        }, self);
-                                    },
-                                    error: function(e) {
-                                        AsyncExecutor(callback, function() {
-                                            if (e instanceof MslException)
-                                                e.setMasterToken(masterToken);
-                                            throw e;
-                                        }, self);
-                                    },
-                                });
-                            }, self);
-                        },
-                        error: function(e) {
-                            AsyncExecutor(callback, function() {
-                                if (e instanceof MslException)
-                                    e.setMasterToken(masterToken);
-                                throw e;
-                            }, self);
-                        },
-                    });
-                } else {
-                    var tokendata = creationData.tokendata;
-                    var signature = creationData.signature;
-                    var verified = creationData.verified;
-
-                    // The properties.
-                    var mtSerialNumber = masterToken.serialNumber;
-                    var props = {
-                        ctx: { value: ctx, writable: false, enumerable: false, configurable: false },
-                        renewalWindowSeconds: { value: renewalWindowSeconds, writable: false, enumerable: false, configurable: false },
-                        expirationSeconds: { value: expirationSeconds, writable: false, enumerable: false, configurable: false },
-                        mtSerialNumber: { value: mtSerialNumber, writable: false, configurable: false },
-                        serialNumber: { value: serialNumber, writable: false, configurable: false },
-                        issuerData: { value: issuerData, writable: false, configurable: false },
-                        user: { value: user, writable: false, configurable: false },
-                        verified: { value: verified, writable: false, enumerable: false, configurable: false },
-                        tokendata: { value: tokendata, writable: false, enumerable: false, configurable: false },
-                        signature: { value: signature, writable: false, enumerable: false, configurable: false }
-                    };
-                    Object.defineProperties(this, props);
-                    return this;
-                }
-            }, this);
-        },
->>>>>>> 7332deb4
 
             // The properties.
             var mtSerialNumber = masterToken.serialNumber;
@@ -653,26 +541,16 @@
             var cryptoContext = ctx.getMslCryptoContext();
             var encoder = ctx.getMslEncoderFactory();
 
-<<<<<<< HEAD
             // Verify the encoding.
             var tokendataBytes, signatureBytes, verified;
-=======
-            // Verify the JSON representation.
-            var tokendataB64 = userIdTokenJO[KEY_TOKENDATA];
-            var signatureB64 = userIdTokenJO[KEY_SIGNATURE];
-            if (typeof tokendataB64 !== 'string' || typeof signatureB64 !== 'string')
-                throw new MslEncodingException(MslError.JSON_PARSE_ERROR, "useridtoken " + JSON.stringify(userIdTokenJO)).setMasterToken(masterToken);
-            var tokendata, signature;
->>>>>>> 7332deb4
             try {
                 tokendataBytes = userIdTokenMo.getBytes(KEY_TOKENDATA);
                 if (tokendataBytes.length == 0)
-                    throw new MslEncodingException(MslError.USERIDTOKEN_TOKENDATA_MISSING, "useridtoken " + userIdTokenMo).setEntity(masterToken);
+                    throw new MslEncodingException(MslError.USERIDTOKEN_TOKENDATA_MISSING, "useridtoken " + userIdTokenMo).setMasterToken(masterToken);
                 signatureBytes = userIdTokenMo.getBytes(KEY_SIGNATURE);
             } catch (e) {
-<<<<<<< HEAD
                 if (e instanceof MslEncoderException)
-                    throw new MslEncodingException(MslError.MSL_PARSE_ERROR, "useridtoken " + userIdTokenMo, e).setEntity(masterToken);
+                    throw new MslEncodingException(MslError.MSL_PARSE_ERROR, "useridtoken " + userIdTokenMo, e).setMasterToken(masterToken);
                 throw e;
             }
             cryptoContext.verify(tokendataBytes, signatureBytes, encoder, {
@@ -692,17 +570,17 @@
                     renewalWindowSeconds = tokendata.getLong(KEY_RENEWAL_WINDOW);
                     expirationSeconds = tokendata.getLong(KEY_EXPIRATION);
                     if (expirationSeconds < renewalWindowSeconds)
-                        throw new MslException(MslError.USERIDTOKEN_EXPIRES_BEFORE_RENEWAL, "usertokendata " + tokendata).setEntity(masterToken);
+                        throw new MslException(MslError.USERIDTOKEN_EXPIRES_BEFORE_RENEWAL, "usertokendata " + tokendata).setMasterToken(masterToken);
                     mtSerialNumber = tokendata.getLong(KEY_MASTER_TOKEN_SERIAL_NUMBER);
                     if (mtSerialNumber < 0 || mtSerialNumber > MslConstants$MAX_LONG_VALUE)
-                        throw new MslException(MslError.USERIDTOKEN_MASTERTOKEN_SERIAL_NUMBER_OUT_OF_RANGE, "usertokendata " + tokendata).setEntity(masterToken);
+                        throw new MslException(MslError.USERIDTOKEN_MASTERTOKEN_SERIAL_NUMBER_OUT_OF_RANGE, "usertokendata " + tokendata).setMasterToken(masterToken);
                     serialNumber = tokendata.getLong(KEY_SERIAL_NUMBER);
                     if (serialNumber < 0 || serialNumber > MslConstants$MAX_LONG_VALUE)
-                        throw new MslException(MslError.USERIDTOKEN_SERIAL_NUMBER_OUT_OF_RANGE, "usertokendata " + tokendata).setEntity(masterToken);
+                        throw new MslException(MslError.USERIDTOKEN_SERIAL_NUMBER_OUT_OF_RANGE, "usertokendata " + tokendata).setMasterToken(masterToken);
                     ciphertext = tokendata.getBytes(KEY_USERDATA);
                 } catch (e) {
                     if (e instanceof MslEncoderException)
-                        throw new MslEncodingException(MslError.USERIDTOKEN_TOKENDATA_PARSE_ERROR, "usertokendata " + base64$encode(tokendataBytes), e).setEntity(masterToken);
+                        throw new MslEncodingException(MslError.USERIDTOKEN_TOKENDATA_PARSE_ERROR, "usertokendata " + base64$encode(tokendataBytes), e).setMasterToken(masterToken);
                     throw e;
                 }
                 if (verified) {
@@ -715,148 +593,16 @@
                         error: function(e) {
                             AsyncExecutor(callback, function() {
                                 if (e instanceof MslCryptoException)
-                                    e.setEntity(masterToken);
+                                    e.setMasterToken(masterToken);
                                 throw e;
-=======
-                throw new MslException(MslError.USERIDTOKEN_TOKENDATA_INVALID, "useridtoken " + JSON.stringify(userIdTokenJO), e).setMasterToken(masterToken);
-            }
-            if (!tokendata || tokendata.length == 0)
-                throw new MslEncodingException(MslError.USERIDTOKEN_TOKENDATA_MISSING, "useridtoken " + JSON.stringify(userIdTokenJO)).setMasterToken(masterToken);
-            try {
-                signature = base64$decode(signatureB64);
-            } catch (e) {
-                throw new MslException(MslError.USERIDTOKEN_TOKENDATA_INVALID, "useridtoken " + JSON.stringify(userIdTokenJO), e).setMasterToken(masterToken);
-            }
-            cryptoContext.verify(tokendata, signature, {
-                result: function(verified) {
-                    AsyncExecutor(callback, function() {
-                        // Pull the token data.
-                        var renewalWindowSeconds, expirationSeconds, mtSerialNumber, serialNumber, ciphertextB64;
-                        var tokenDataJson = textEncoding$getString(tokendata, MslConstants$DEFAULT_CHARSET);
-                        try {
-                            var tokenDataJO = JSON.parse(tokenDataJson);
-                            renewalWindowSeconds = parseInt(tokenDataJO[KEY_RENEWAL_WINDOW]);
-                            expirationSeconds = parseInt(tokenDataJO[KEY_EXPIRATION]);
-                            mtSerialNumber = parseInt(tokenDataJO[KEY_MASTER_TOKEN_SERIAL_NUMBER]);
-                            serialNumber = parseInt(tokenDataJO[KEY_SERIAL_NUMBER]);
-                            ciphertextB64 = tokenDataJO[KEY_USERDATA];
-                        } catch (e) {
-                            if (e instanceof SyntaxError)
-                                throw new MslEncodingException(MslError.USERIDTOKEN_TOKENDATA_PARSE_ERROR, "usertokendata " + tokenDataJson, e).setMasterToken(masterToken);
-                            throw e;
-                        }
-
-                        // Verify token data.
-                        if (!renewalWindowSeconds || renewalWindowSeconds != renewalWindowSeconds ||
-                            !expirationSeconds || expirationSeconds != expirationSeconds ||
-                            typeof mtSerialNumber !== 'number' || mtSerialNumber != mtSerialNumber ||
-                            typeof serialNumber !== 'number' || serialNumber != serialNumber ||
-                            typeof ciphertextB64 !== 'string')
-                        {
-                            throw new MslEncodingException(MslError.USERIDTOKEN_TOKENDATA_PARSE_ERROR, "usertokendata " + tokenDataJson).setMasterToken(masterToken);
-                        }
-                        if (expirationSeconds < renewalWindowSeconds)
-                            throw new MslException(MslError.USERIDTOKEN_EXPIRES_BEFORE_RENEWAL, "mastertokendata " + tokenDataJson).setMasterToken(masterToken);
-
-                        // Verify serial number values.
-                        if (mtSerialNumber < 0 || mtSerialNumber > MslConstants$MAX_LONG_VALUE)
-                            throw new MslException(MslError.USERIDTOKEN_MASTERTOKEN_SERIAL_NUMBER_OUT_OF_RANGE, "usertokendata " + tokenDataJson).setMasterToken(masterToken);
-                        if (serialNumber < 0 || serialNumber > MslConstants$MAX_LONG_VALUE)
-                            throw new MslException(MslError.USERIDTOKEN_SERIAL_NUMBER_OUT_OF_RANGE, "usertokendata " + tokenDataJson).setMasterToken(masterToken);
-
-                        // Convert dates.
-                        var renewalWindow = new Date(renewalWindowSeconds * MILLISECONDS_PER_SECOND);
-                        var expiration = new Date(expirationSeconds * MILLISECONDS_PER_SECOND);
-
-                        // Verify serial numbers.
-                        if (!masterToken || mtSerialNumber != masterToken.serialNumber)
-                            throw new MslException(MslError.USERIDTOKEN_MASTERTOKEN_MISMATCH, "uit mtserialnumber " + mtSerialNumber + "; mt " + JSON.stringify(masterToken)).setMasterToken(masterToken);
-
-                        // Construct user data.
-                        var ciphertext;
-                        try {
-                            ciphertext = base64$decode(ciphertextB64);
-                        } catch (e) {
-                            throw new MslException(MslError.USERIDTOKEN_USERDATA_INVALID, ciphertextB64, e).setMasterToken(masterToken);
-                        }
-                        if (!ciphertext || ciphertext.length == 0)
-                            throw new MslException(MslError.USERIDTOKEN_USERDATA_MISSING, ciphertextB64).setMasterToken(masterToken);
-                        if (verified) {
-                            cryptoContext.decrypt(ciphertext, {
-                                result: function(userdata) {
-                                    AsyncExecutor(callback, function() {
-                                        // Pull the user data.
-                                        var issuerData, identity;
-                                        var userdataJson = textEncoding$getString(userdata, MslConstants$DEFAULT_CHARSET);
-                                        try {
-                                            var userdataJO = JSON.parse(userdataJson);
-                                            issuerData = userdataJO[KEY_ISSUER_DATA];
-                                            identity = userdataJO[KEY_IDENTITY];
-                                        } catch (e) {
-                                            if (e instanceof SyntaxError)
-                                                throw new MslEncodingException(MslError.USERIDTOKEN_USERDATA_PARSE_ERROR, "userdata " + userdataJson).setMasterToken(masterToken);
-                                            throw e;
-                                        }
-
-                                        // Verify user data.
-                                        if (issuerData && typeof issuerData !== 'object' ||
-                                            typeof identity !== 'string')
-                                        {
-                                            throw new MslEncodingException(MslError.USERIDTOKEN_USERDATA_PARSE_ERROR, "userdata " + userdataJson).setMasterToken(masterToken);
-                                        }
-                                        if (!identity || identity.length == 0)
-                                            throw new MslException(MslError.USERIDTOKEN_IDENTITY_INVALID, "userdata " + userdataJson).setMasterToken(masterToken);
-                                        
-                                        // Reconstruct the user.
-                                        var factory = ctx.getTokenFactory();
-                                        factory.createUser(ctx, identity, {
-                                            result: function(user) {
-                                                AsyncExecutor(callback, function() {
-                                                    if (!user)
-                                                        throw new MslInternalException("TokenFactory.createUser() returned null in violation of the interface contract.");
-                                                    
-                                                    // Return the new user ID token.
-                                                    var creationData = new CreationData(tokendata, signature, verified);
-                                                    new UserIdToken(ctx, renewalWindow, expiration, masterToken, serialNumber, issuerData, user, creationData, callback);
-                                                });
-                                            },
-                                            error: function(e) {
-                                                AsyncExecutor(callback, function() {
-                                                    if (e instanceof MslException)
-                                                        e.setMasterToken(masterToken);
-                                                    throw e;
-                                                });
-                                            },
-                                        });
-                                    });
-                                },
-                                error: function(e) {
-                                    AsyncExecutor(callback, function() {
-                                        if (e instanceof MslException)
-                                            e.setMasterToken(masterToken);
-                                        throw e;
-                                    });
-                                },
->>>>>>> 7332deb4
                             });
                         }
                     });
-<<<<<<< HEAD
                 } else {
                     createToken(tokendataBytes, signatureBytes, verified,
                        renewalWindowSeconds, expirationSeconds, mtSerialNumber, serialNumber,
                        null, null, null);
                 }
-=======
-                },
-                error: function(e) {
-                    AsyncExecutor(callback, function() {
-                        if (e instanceof MslException)
-                            e.setMasterToken(masterToken);
-                        throw e;
-                    });
-                },
->>>>>>> 7332deb4
             });
         }
         
@@ -872,10 +618,10 @@
                     issuerdata = (userdata.has(KEY_ISSUER_DATA)) ? userdata.getMslObject(KEY_ISSUER_DATA, encoder) : null;
                     identity = userdata.getString(KEY_IDENTITY);
                     if (!identity || identity.length == 0)
-                        throw new MslException(MslError.USERIDTOKEN_IDENTITY_INVALID, "userdata " + userdata).setEntity(masterToken);
+                        throw new MslException(MslError.USERIDTOKEN_IDENTITY_INVALID, "userdata " + userdata).setMasterToken(masterToken);
                 } catch (e) {
                     if (e instanceof MslEncoderException)
-                        throw new MslEncodingException(MslError.USERIDTOKEN_USERDATA_PARSE_ERROR, "userdata " + base64$encode(plaintext), e).setEntity(masterToken);
+                        throw new MslEncodingException(MslError.USERIDTOKEN_USERDATA_PARSE_ERROR, "userdata " + base64$encode(plaintext), e).setMasterToken(masterToken);
                     throw e;
                 }
                 var factory = ctx.getTokenFactory();
@@ -905,7 +651,7 @@
                 
                 // Verify serial numbers.
                 if (!masterToken || mtSerialNumber != masterToken.serialNumber)
-                    throw new MslException(MslError.USERIDTOKEN_MASTERTOKEN_MISMATCH, "uit mtserialnumber " + mtSerialNumber + "; mt " + masterToken).setEntity(masterToken);
+                    throw new MslException(MslError.USERIDTOKEN_MASTERTOKEN_MISMATCH, "uit mtserialnumber " + mtSerialNumber + "; mt " + masterToken).setMasterToken(masterToken);
 
                 // Return the new user ID token.
                 var creationData = new CreationData(userdata, tokendataBytes, signatureBytes, verified);
