/**
 * Copyright (c) 2012-2015 Netflix, Inc.  All rights reserved.
 *
 * Licensed under the Apache License, Version 2.0 (the "License");
 * you may not use this file except in compliance with the License.
 * You may obtain a copy of the License at
 *
 *    http://www.apache.org/licenses/LICENSE-2.0
 *
 * Unless required by applicable law or agreed to in writing, software
 * distributed under the License is distributed on an "AS IS" BASIS,
 * WITHOUT WARRANTIES OR CONDITIONS OF ANY KIND, either express or implied.
 * See the License for the specific language governing permissions and
 * limitations under the License.
 */

/**
 * <p>The error data is represented as
 * {@code
 * errordata = {
 *   "#mandatory" : [ "messageid", "errorcode" ],
 *   "recipient" : "string",
 *   "timestamp" : "int64(0,2^53^)",
 *   "messageid" : "int64(0,-)",
 *   "errorcode" : "int32(0,-)",
 *   "internalcode" : "int32(0,-)",
 *   "errormsg" : "string",
 *   "usermsg" : "string",
 * }} where:
 * <ul>
 * <li>{@code recipient} is the intended recipient's entity identity</li>
 * <li>{@code timestamp} is the sender time when the header is created in seconds since the UNIX epoch</li>
 * <li>{@code messageid} is the message ID</li>
 * <li>{@code errorcode} is the error code</li>
 * <li>{@code internalcode} is an service-specific error code</li>
 * <li>{@code errormsg} is a developer-consumable error message</li>
 * <li>{@code usermsg} is a user-consumable localized error message</li>
 * </ul></p>
 *
 * @author Wesley Miaw <wmiaw@netflix.com>
 */
var ErrorHeader;
var ErrorHeader$create;
var ErrorHeader$parse;

(function() {
    "use strict";
    
    /** Milliseconds per second. */
    var MILLISECONDS_PER_SECOND = 1000;

    // Message error data.
    /**
     * Key recipient.
     * @const
     * @type {string}
     */
    var KEY_RECIPIENT = "recipient";
    /**
     * Key timestamp.
     * @const
     * @type {string}
     */
    var KEY_TIMESTAMP = "timestamp";
    /**
     * Key message ID.
     * @const
     * @type {string}
     */
    var KEY_MESSAGE_ID = "messageid";
    /**
     * Key error code.
     * @const
     * @type {string}
     */
    var KEY_ERROR_CODE = "errorcode";
    /**
     * Key internal code.
     * @const
     * @type {string}
     */
    var KEY_INTERNAL_CODE = "internalcode";
    /**
     * Key error message.
     * @const
     * @type {string}
     */
    var KEY_ERROR_MESSAGE = "errormsg";
    /**
     * Key user message.
     * @const
     * @type {string}
     */
    var KEY_USER_MESSAGE = "usermsg";

    /**
     * Create a new error data container object.
     *
     * @param {Uint8Array} errordata raw error data.
     * @param {number} timestampSeconds creation timestamp in seconds since the epoch.
     * @constructor
     */
    function CreationData(errordata, timestampSeconds) {
        this.errordata = errordata;
        this.timestampSeconds = timestampSeconds;
    }

    ErrorHeader = util.Class.create({
        /**
         * <p>Construct a new error header with the provided error data.</p>
         *
         * @param {MslContext} ctx MSL context.
         * @param {EntityAuthenticationData} entityAuthData the entity authentication data.
         * @param {?string} recipient the intended recipient's entity identity. May be null.
         * @param {number} messageId the message ID.
         * @param {MslConstants$ResponseCode} errorCode the error code.
         * @param {number} internalCode the internal code. Negative to indicate no code.
         * @param {?string} errorMsg the error message. May be null.
         * @param {?string} userMsg the user message. May be null.
         * @param {?CreationData} creationData optional creation data.
         * @throws MslEncodingException if there is an error encoding the JSON
         *         data.
         * @throws MslCryptoException if there is an error encrypting or signing
         *         the message.
         * @throws MslEntityAuthException if there is an error with the entity
         *         authentication data.
         * @throws MslMessageException if no entity authentication data is
         *         provided.
         */
        init: function init(ctx, entityAuthData, recipient, messageId, errorCode, internalCode, errorMsg, userMsg, creationData) {
            if (internalCode < 0)
                internalCode = -1;

<<<<<<< HEAD
            // Message ID must be within range.
            if (messageId < 0 || messageId > MslConstants$MAX_LONG_VALUE)
                throw new MslInternalException("Message ID " + messageId + " is out of range.");
=======
                // Message entity must be provided.
                if (!entityAuthData)
                    throw new MslMessageException(MslError.MESSAGE_ENTITY_NOT_FOUND);
                
                // Only include the recipient if the message will be encrypted.
                var scheme = entityAuthData.scheme;
                var encrypted = scheme.encrypts;
                if (!encrypted) recipient = null;
>>>>>>> 537aac5e

            // Message entity must be provided.
            if (!entityAuthData)
                throw new MslMessageException(MslError.MESSAGE_ENTITY_NOT_FOUND);

            // Construct the error data.
            var timestampSeconds, errordata;
            if (!creationData) {
                var timestampSeconds = ctx.getTime() / MILLISECONDS_PER_SECOND;

                // Construct the error data.
                var encoder = ctx.getMslEncoderFactory();
                var errordata = encoder.createObject();
                if (recipient) errordata.put(KEY_RECIPIENT, this.recipient);
                errordata.put(KEY_TIMESTAMP, timestampSeconds);
                errordata.put(KEY_MESSAGE_ID, messageId);
                errordata.put(KEY_ERROR_CODE, errorCode);
                if (internalCode > 0) errordata.put(KEY_INTERNAL_CODE, internalCode);
                if (errorMsg) errordata.put(KEY_ERROR_MESSAGE, errorMsg);
                if (userMsg) errordata.put(KEY_USER_MESSAGE, userMsg);
            } else {
                timestampSeconds = creationData.timestampSeconds;
                errordata = creationData.errordata;
            }

            // The properties.
            var props = {
                /**
                 * MSL context.
                 * @type {MslContext}
                 */
                ctx: { value: ctx, writable: false, enumerable: false, configurable: false },
                /**
                 * Entity authentication data.
                 * @type {EntityAuthenticationData}
                 */
                entityAuthenticationData: { value: entityAuthData, writable: false, configurable: false },
                /**
                 * Recipient.
                 * @type {?string}
                 */
                recipient: { value: recipient, writable: false, configurable: false },
                /**
                 * Timestamp in seconds since the epoch.
                 * @type {?number}
                 */
                timestampSeconds: { value: timestampSeconds, writable: false, enumerable: false, configurable: false },
                /**
                 * Message ID.
                 * @type {number}
                 */
                messageId: { value: messageId, writable: false, configurable: false },
                /**
                 * Error code.
                 * @type {MslConstants$ResponseCode}
                 */
                errorCode: { value: errorCode, writable: false, configurable: false },
                /**
                 * Internal code.
                 * @type {number}
                 */
                internalCode: { value: internalCode, writable: false, configurable: false },
                /**
                 * Error message.
                 * @type {?string}
                 */
                errorMessage: { value: errorMsg, writable: false, configurable: false },
                /**
                 * User message.
                 * @type {?string}
                 */
                userMessage: { value: userMsg, writable: false, configurable: false },
                /**
                 * Error data.
                 * @type {MslObject}
                 */
                errordata: { value: errordata, writable: false, enumerable: false, configurable: false },
                /**
                 * Cached encodings.
                 * @type {Object<MslEncoderFormat,Uint8Array>}
                 */
                encodings: { value: {}, writable: false, enumerable: false, configurable: false },
            };
            Object.defineProperties(this, props);
        },

        /**
        * @return {Date} gets the timestamp. May be null.
        */
        get timestamp() {
            if (this.timestampSeconds !== null)
                return new Date(this.timestampSeconds * MILLISECONDS_PER_SECOND);
            return null;
        },
        
        /** @inheritDoc */
        toMslEncoding: function toMslEncoding(encoder, format, callback) {
            var self = this;
            
            AsyncExecutor(callback, function() {
                // Return any cached encoding.
                if (this.encodings[format])
                    return this.encodings[format];
                
                // Create the crypto context.
                var scheme = this.entityAuthenticationData.scheme;
                var factory = this.ctx.getEntityAuthenticationFactory(scheme);
                if (!factory)
                    throw new MslEncoderException("No entity authentication factory found for entity.");
                var cryptoContext;
                try {
                    cryptoContext = factory.getCryptoContext(ctx, entityAuthData);
                } catch (e) {
                    if (e instanceof MslEntityAuthException || e instanceof MslCryptoException)
                        throw new MslEncoderException("Error creating the entity crypto context.", e);
                    throw e;
                }
                
                // Encrypt and sign the error data.
                var plaintext = encoder.encodeObject(this.errordata, format);
                cryptoContext.encrypt(plaintext, encoder, format, {
                    result: function(errordata) {
                        cryptoContext.sign(errordata, {
                            result: function(signature) {
                                AsyncExecutor(callback, function() {
                                    // Create the encoding.
                                    var header = encoder.createObject();
                                    header.put(KEY_ENTITY_AUTHENTICATION_DATA, this.entityAuthData);
                                    header.put(KEY_ERRORDATA, ciphertext);
                                    header.put(KEY_SIGNATURE, signature);
                                    var encoding = encoder.encodeObject(header, format);
                                    
                                    // Cache and return the encoding.
                                    this.encodings[format] = encoding;
                                    return encoding;
                                }, self);
                            },
                            error: function(e) {
                                if (e instanceof MslCryptoException)
                                    e = new MslEncoderException("Error signing the error data.", e);
                                callback.error(e);
                            }
                        });
                    },
                    error: function(e) {
                        if (e instanceof MslCryptoException)
                            e = new MslEncoderException("Error signing the error data.", e);
                        callback.error(e);
                    }
                });
            }, this);
        },
    });

    /**
     * <p>Construct a new error header with the provided error data.</p>
     *
     * @param {MslContext} ctx MSL context.
     * @param {EntityAuthenticationData} entityAuthData the entity authentication data.
     * @param {?string} recipient the intended recipient's entity identity. May be null.
     * @param {number} messageId the message ID.
     * @param {MslConstants$ResponseCode} errorCode the error code.
     * @param {number} internalCode the internal code. Negative to indicate no code.
     * @param {?string} errorMsg the error message. May be null.
     * @param {?string} userMsg the user message. May be null.
     * @param {{result: function(ErrorHeader), error: function(Error)}}
     *        callback the callback functions that will receive the error
     *        header or any thrown exceptions.
     * @throws MslEncodingException if there is an error encoding the JSON
     *         data.
     * @throws MslCryptoException if there is an error encrypting or signing
     *         the message.
     * @throws MslEntityAuthException if there is an error with the entity
     *         authentication data.
     */
    ErrorHeader$create = function ErrorHeader$create(ctx, entityAuthData, recipient, messageId, errorCode, internalCode, errorMsg, userMsg, callback) {
        AsyncExecutor(callback, function() {
            return new ErrorHeader(ctx, entityAuthData, recipient, messageId, errorCode, internalCode, errorMsg, userMsg, null);
        });
    };

    /**
     * <p>Construct a new error header from the provided MSL object.</p>
     *
     * @param {MslContext} ctx MSL context.
     * @param {Uint8Array} errordataBytes error data MSL encoding.
     * @param {EntityAuthenticationData} entityAuthData the entity authentication data.
     * @param {Uint8Array} signature the header signature.
     * @param {{result: function(ErrorHeader), error: function(Error)}}
     *        callback the callback functions that will receive the error
     *        header or any thrown exceptions.
     * @throws MslEncodingException if there is an error parsing the JSON.
     * @throws MslCryptoException if there is an error decrypting or verifying
     *         the header.
     * @throws MslEntityAuthException if the entity authentication data is not
     *         supported or erroneous.
     * @throws MslMessageException if there is no entity authentication data
     *         (null) or the error data is missing or the message ID is
     *         negative or the internal code is negative.
     */
    ErrorHeader$parse = function ErrorHeader$parse(ctx, errordataBytes, entityAuthData, signature, callback) {
        AsyncExecutor(callback, function() {
            var encoder = ctx.getMslEncoderFactory();
            
            // Validate the entity authentication data.
            if (!entityAuthData)
                throw new MslMessageException(MslError.MESSAGE_ENTITY_NOT_FOUND);

            // Grab the entity crypto context.
            var cryptoContext;
            try {
                var scheme = entityAuthData.scheme;
                var factory = ctx.getEntityAuthenticationFactory(scheme);
                if (!factory)
                    throw new MslEntityAuthException(MslError.ENTITYAUTH_FACTORY_NOT_FOUND, scheme);
                cryptoContext = factory.getCryptoContext(ctx, entityAuthData);
            } catch (e) {
                if (e instanceof MslException)
                    e.setEntityAuthenticationData(entityAuthData);
                throw e;
            }
            
            // Verify and decrypt the error data.
            cryptoContext.verify(errordataBytes, signature, encoder, {
                result: function(verified) {
                    AsyncExecutor(callback, function() {
                        if (!verified)
                            throw new MslCryptoException(MslError.MESSAGE_VERIFICATION_FAILED).setEntityAuthenticationData(entityAuthData);
                        cryptoContext.decrypt(errordata, {
                            result: function(plaintext) {
                                AsyncExecutor(callback, function() {
                                    var errordata, messageId;
                                    try {
                                        errordata = encoder.parseObject(plaintext);
                                        messageId = errordata.getLong(KEY_MESSAGE_ID);
                                        if (messageId < 0 || messageId > MslConstants$MAX_LONG_VALUE)
                                            throw new MslMessageException(MslError.MESSAGE_ID_OUT_OF_RANGE, "errordata " + errordata).setEntityAuthenticationData(entityAuthData);
                                    } catch (e) {
                                        if (e instanceof MslEncoderException)
                                            throw new MslEncodingException(MslError.MSL_PARSE_ERROR, "errordata " + base64$encode(plaintext), e).setEntityAuthenticationData(entityAuthData);
                                        throw e;
                                    }
                                    
                                    var recipient, timestamp, errorCode, internalCode, errorMsg, userMsg;
                                    try {
                                        recipient = (errordata.has(KEY_RECIPIENT)) ? errordata.getString(KEY_RECIPIENT) : null;
                                        timestamp = (errordata.has(KEY_TIMESTAMP)) ? errordata.getLong(KEY_TIMESTAMP) : null;
                                        
                                        // If we do not recognize the error code then default to fail.
                                        errorCode = errordata.getInt(KEY_ERROR_CODE);
                                        var recognized = false;
                                        for (var code in MslConstants$ResponseCode) {
                                            if (MslConstants$ResponseCode[code] == errorCode) {
                                                recognized = true;
                                                break;
                                            }
                                        }
                                        if (!recognized)
                                            errorCode = MslConstants$ResponseCode.FAIL;
                                        
                                        if (errordata.has(KEY_INTERNAL_CODE)) {
                                            internalCode = errordata.getInt(KEY_INTERNAL_CODE);
                                            if (internalCode < 0)
                                                throw new MslMessageException(MslError.INTERNAL_CODE_NEGATIVE, "errordata " + errordata).setEntityAuthenticationData(entityAuthData).setMessageId(messageId);
                                        } else {
                                            internalCode = -1;
                                        }
                                        errorMsg = errordata.optString(KEY_ERROR_MESSAGE, null);
                                        userMsg = errordata.optString(KEY_USER_MESSAGE, null);
                                    } catch (e) {
                                        if (e instanceof MslEncoderException)
                                            throw new MslEncodingException(MslError.MSL_PARSE_ERROR, "errordata " + errordata, e).setEntityAuthenticationData(entityAuthData).setMessageId(messageId);
                                        throw e;
                                    }

                                    // Return the error header.
                                    var creationData = new CreationData(errordata, timestampSeconds);
                                    return new ErrorHeader(ctx, entityAuthData, recipient, messageId, errorCode, internalCode, errorMsg, userMsg, creationData);
                                });
                            },
                            error: function(e) {
                                AsyncExecutor(callback, function() {
                                    if (e instanceof MslException)
                                        e.setEntityAuthenticationData(entityAuthData);
                                    throw e;
                                });
                            }
                        });
                    });
                },
                error: function(e) {
                    AsyncExecutor(callback, function() {
                        if (e instanceof MslException)
                            e.setEntityAuthenticationData(entityAuthData);
                        throw e;
                    });
                }
            });
        });
    };
})();<|MERGE_RESOLUTION|>--- conflicted
+++ resolved
@@ -131,24 +131,18 @@
             if (internalCode < 0)
                 internalCode = -1;
 
-<<<<<<< HEAD
             // Message ID must be within range.
             if (messageId < 0 || messageId > MslConstants$MAX_LONG_VALUE)
                 throw new MslInternalException("Message ID " + messageId + " is out of range.");
-=======
-                // Message entity must be provided.
-                if (!entityAuthData)
-                    throw new MslMessageException(MslError.MESSAGE_ENTITY_NOT_FOUND);
-                
-                // Only include the recipient if the message will be encrypted.
-                var scheme = entityAuthData.scheme;
-                var encrypted = scheme.encrypts;
-                if (!encrypted) recipient = null;
->>>>>>> 537aac5e
 
             // Message entity must be provided.
             if (!entityAuthData)
                 throw new MslMessageException(MslError.MESSAGE_ENTITY_NOT_FOUND);
+
+            // Only include the recipient if the message will be encrypted.
+            var scheme = entityAuthData.scheme;
+            var encrypted = scheme.encrypts;
+            if (!encrypted) recipient = null;
 
             // Construct the error data.
             var timestampSeconds, errordata;
