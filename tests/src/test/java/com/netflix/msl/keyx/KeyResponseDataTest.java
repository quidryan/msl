/**
 * Copyright (c) 2012-2014 Netflix, Inc.  All rights reserved.
 * 
 * Licensed under the Apache License, Version 2.0 (the "License");
 * you may not use this file except in compliance with the License.
 * You may obtain a copy of the License at
 *
 *    http://www.apache.org/licenses/LICENSE-2.0
 *
 * Unless required by applicable law or agreed to in writing, software
 * distributed under the License is distributed on an "AS IS" BASIS,
 * WITHOUT WARRANTIES OR CONDITIONS OF ANY KIND, either express or implied.
 * See the License for the specific language governing permissions and
 * limitations under the License.
 */
package com.netflix.msl.keyx;

import org.junit.AfterClass;
import org.junit.BeforeClass;
import org.junit.Rule;
import org.junit.Test;

import com.netflix.msl.MslCryptoException;
import com.netflix.msl.MslEncodingException;
import com.netflix.msl.MslError;
import com.netflix.msl.MslException;
import com.netflix.msl.MslKeyExchangeException;
import com.netflix.msl.entityauth.EntityAuthenticationScheme;
<<<<<<< HEAD
import com.netflix.msl.io.MslEncoderException;
import com.netflix.msl.io.MslEncoderFactory;
import com.netflix.msl.io.MslObject;
=======
import com.netflix.msl.keyx.SymmetricWrappedExchange.KeyId;
>>>>>>> 3dd4f635
import com.netflix.msl.test.ExpectedMslException;
import com.netflix.msl.tokens.MasterToken;
import com.netflix.msl.util.MockMslContext;
import com.netflix.msl.util.MslContext;
import com.netflix.msl.util.MslTestUtils;

/**
 * Key response data unit tests.
 * 
 * Successful calls to
 * {@link KeyResponseData#create(com.netflix.msl.util.MslContext, org.json.MslObject)}
 * covered in the individual key response data unit tests.
 * 
 * @author Wesley Miaw <wmiaw@netflix.com>
 */
public class KeyResponseDataTest {
    /** JSON key master token. */
    private static final String KEY_MASTER_TOKEN = "mastertoken";
    /** JSON key key exchange scheme. */
    private static final String KEY_SCHEME = "scheme";
    /** JSON key key request data. */
    private static final String KEY_KEYDATA = "keydata";
    
    @Rule
    public ExpectedMslException thrown = ExpectedMslException.none();
    
    private static MasterToken MASTER_TOKEN;

    @BeforeClass
    public static void setup() throws MslEncodingException, MslCryptoException {
        ctx = new MockMslContext(EntityAuthenticationScheme.PSK, false);
        encoder = ctx.getMslEncoderFactory();
        MASTER_TOKEN = MslTestUtils.getMasterToken(ctx, 1, 1);
    }
    
    @AfterClass
    public static void teardown() {
        MASTER_TOKEN = null;
        encoder = null;
        ctx = null;
    }
    
    @Test
    public void noMasterToken() throws MslException, MslEncodingException, MslCryptoException, MslKeyExchangeException, MslException, MslEncoderException {
        thrown.expect(MslEncodingException.class);
        thrown.expectMslError(MslError.MSL_PARSE_ERROR);

<<<<<<< HEAD
        final MslObject mo = encoder.createObject();
        mo.put(KEY_MASTER_TOKEN + "x", MslTestUtils.toMslObject(encoder, MASTER_TOKEN));
        mo.put(KEY_SCHEME, KeyExchangeScheme.ASYMMETRIC_WRAPPED.name());
        mo.put(KEY_KEYDATA, encoder.createObject());
        KeyResponseData.create(ctx, mo);
=======
        final JSONObject jo = new JSONObject();
        jo.put(KEY_MASTER_TOKEN + "x", new JSONObject(MASTER_TOKEN.toJSONString()));
        jo.put(KEY_SCHEME, KeyExchangeScheme.ASYMMETRIC_WRAPPED.name());
        jo.put(KEY_KEYDATA, new JSONObject());
        KeyResponseData.create(ctx, jo);
>>>>>>> 3dd4f635
    }
    
    @Test
    public void noScheme() throws MslException, MslException, MslEncoderException {
        thrown.expect(MslEncodingException.class);
        thrown.expectMslError(MslError.MSL_PARSE_ERROR);

<<<<<<< HEAD
        final MslObject mo = encoder.createObject();
        mo.put(KEY_MASTER_TOKEN, MslTestUtils.toMslObject(encoder, MASTER_TOKEN));
        mo.put(KEY_SCHEME + "x", KeyExchangeScheme.ASYMMETRIC_WRAPPED.name());
        mo.put(KEY_KEYDATA, encoder.createObject());
        KeyResponseData.create(ctx, mo);
=======
        final JSONObject jo = new JSONObject();
        jo.put(KEY_MASTER_TOKEN, new JSONObject(MASTER_TOKEN.toJSONString()));
        jo.put(KEY_SCHEME + "x", KeyExchangeScheme.ASYMMETRIC_WRAPPED.name());
        jo.put(KEY_KEYDATA, new JSONObject());
        KeyResponseData.create(ctx, jo);
>>>>>>> 3dd4f635
    }
    
    @Test
    public void noKeydata() throws MslException, MslException, MslEncoderException {
        thrown.expect(MslEncodingException.class);
        thrown.expectMslError(MslError.MSL_PARSE_ERROR);

<<<<<<< HEAD
        final MslObject mo = encoder.createObject();
        mo.put(KEY_MASTER_TOKEN, MslTestUtils.toMslObject(encoder, MASTER_TOKEN));
        mo.put(KEY_SCHEME, KeyExchangeScheme.ASYMMETRIC_WRAPPED.name());
        mo.put(KEY_KEYDATA + "x", encoder.createObject());
        KeyResponseData.create(ctx, mo);
=======
        final JSONObject jo = new JSONObject();
        jo.put(KEY_MASTER_TOKEN, new JSONObject(MASTER_TOKEN.toJSONString()));
        jo.put(KEY_SCHEME, KeyExchangeScheme.ASYMMETRIC_WRAPPED.name());
        jo.put(KEY_KEYDATA + "x", new JSONObject());
        KeyResponseData.create(ctx, jo);
>>>>>>> 3dd4f635
    }
    
    @Test
    public void invalidMasterToken() throws MslException, MslEncodingException, MslCryptoException, MslKeyExchangeException, MslException {
        thrown.expect(MslEncodingException.class);
        thrown.expectMslError(MslError.MSL_PARSE_ERROR);

<<<<<<< HEAD
        final MslObject mo = encoder.createObject();
        mo.put(KEY_MASTER_TOKEN + "x", encoder.createObject());
        mo.put(KEY_SCHEME, KeyExchangeScheme.ASYMMETRIC_WRAPPED.name());
        mo.put(KEY_KEYDATA, encoder.createObject());
        KeyResponseData.create(ctx, mo);
=======
        final byte[] encryptionKey = new byte[0];
        final byte[] hmacKey = new byte[0];
        final KeyResponseData response = new SymmetricWrappedExchange.ResponseData(MASTER_TOKEN, KeyId.PSK, encryptionKey, hmacKey);

        final JSONObject jo = new JSONObject();
        jo.put(KEY_MASTER_TOKEN, new JSONObject());
        jo.put(KEY_SCHEME, KeyExchangeScheme.ASYMMETRIC_WRAPPED.name());
        jo.put(KEY_KEYDATA, response.getKeydata());
        KeyResponseData.create(ctx, jo);
>>>>>>> 3dd4f635
    }
    
    @Test
    public void unidentifiedScheme() throws MslException, MslException, MslEncoderException {
        thrown.expect(MslKeyExchangeException.class);
        thrown.expectMslError(MslError.UNIDENTIFIED_KEYX_SCHEME);

        final MslObject mo = encoder.createObject();
        mo.put(KEY_MASTER_TOKEN, MslTestUtils.toMslObject(encoder, MASTER_TOKEN));
        mo.put(KEY_SCHEME, "x");
        mo.put(KEY_KEYDATA, encoder.createObject());
        KeyResponseData.create(ctx, mo);
    }
    
    @Test
    public void keyxFactoryNotFound() throws MslException, MslException, MslEncoderException {
        thrown.expect(MslKeyExchangeException.class);
        thrown.expectMslError(MslError.KEYX_FACTORY_NOT_FOUND);

        final MockMslContext ctx = new MockMslContext(EntityAuthenticationScheme.PSK, false);
        ctx.removeKeyExchangeFactories(KeyExchangeScheme.ASYMMETRIC_WRAPPED);
        final MslObject mo = encoder.createObject();
        mo.put(KEY_MASTER_TOKEN, MslTestUtils.toMslObject(encoder, MASTER_TOKEN));
        mo.put(KEY_SCHEME, KeyExchangeScheme.ASYMMETRIC_WRAPPED.name());
        mo.put(KEY_KEYDATA, encoder.createObject());
        KeyResponseData.create(ctx, mo);
    }
    
    /** MSL context. */
    private static MslContext ctx;
    /** MSL encoder factory. */
    private static MslEncoderFactory encoder;
}<|MERGE_RESOLUTION|>--- conflicted
+++ resolved
@@ -26,13 +26,11 @@
 import com.netflix.msl.MslException;
 import com.netflix.msl.MslKeyExchangeException;
 import com.netflix.msl.entityauth.EntityAuthenticationScheme;
-<<<<<<< HEAD
 import com.netflix.msl.io.MslEncoderException;
 import com.netflix.msl.io.MslEncoderFactory;
+import com.netflix.msl.io.MslEncoderFormat;
 import com.netflix.msl.io.MslObject;
-=======
 import com.netflix.msl.keyx.SymmetricWrappedExchange.KeyId;
->>>>>>> 3dd4f635
 import com.netflix.msl.test.ExpectedMslException;
 import com.netflix.msl.tokens.MasterToken;
 import com.netflix.msl.util.MockMslContext;
@@ -49,6 +47,9 @@
  * @author Wesley Miaw <wmiaw@netflix.com>
  */
 public class KeyResponseDataTest {
+    /** MSL encoder format. */
+    private static final MslEncoderFormat ENCODER_FORMAT = MslEncoderFormat.JSON;
+    
     /** JSON key master token. */
     private static final String KEY_MASTER_TOKEN = "mastertoken";
     /** JSON key key exchange scheme. */
@@ -80,19 +81,11 @@
         thrown.expect(MslEncodingException.class);
         thrown.expectMslError(MslError.MSL_PARSE_ERROR);
 
-<<<<<<< HEAD
         final MslObject mo = encoder.createObject();
         mo.put(KEY_MASTER_TOKEN + "x", MslTestUtils.toMslObject(encoder, MASTER_TOKEN));
         mo.put(KEY_SCHEME, KeyExchangeScheme.ASYMMETRIC_WRAPPED.name());
         mo.put(KEY_KEYDATA, encoder.createObject());
         KeyResponseData.create(ctx, mo);
-=======
-        final JSONObject jo = new JSONObject();
-        jo.put(KEY_MASTER_TOKEN + "x", new JSONObject(MASTER_TOKEN.toJSONString()));
-        jo.put(KEY_SCHEME, KeyExchangeScheme.ASYMMETRIC_WRAPPED.name());
-        jo.put(KEY_KEYDATA, new JSONObject());
-        KeyResponseData.create(ctx, jo);
->>>>>>> 3dd4f635
     }
     
     @Test
@@ -100,19 +93,11 @@
         thrown.expect(MslEncodingException.class);
         thrown.expectMslError(MslError.MSL_PARSE_ERROR);
 
-<<<<<<< HEAD
         final MslObject mo = encoder.createObject();
         mo.put(KEY_MASTER_TOKEN, MslTestUtils.toMslObject(encoder, MASTER_TOKEN));
         mo.put(KEY_SCHEME + "x", KeyExchangeScheme.ASYMMETRIC_WRAPPED.name());
         mo.put(KEY_KEYDATA, encoder.createObject());
         KeyResponseData.create(ctx, mo);
-=======
-        final JSONObject jo = new JSONObject();
-        jo.put(KEY_MASTER_TOKEN, new JSONObject(MASTER_TOKEN.toJSONString()));
-        jo.put(KEY_SCHEME + "x", KeyExchangeScheme.ASYMMETRIC_WRAPPED.name());
-        jo.put(KEY_KEYDATA, new JSONObject());
-        KeyResponseData.create(ctx, jo);
->>>>>>> 3dd4f635
     }
     
     @Test
@@ -120,43 +105,27 @@
         thrown.expect(MslEncodingException.class);
         thrown.expectMslError(MslError.MSL_PARSE_ERROR);
 
-<<<<<<< HEAD
         final MslObject mo = encoder.createObject();
         mo.put(KEY_MASTER_TOKEN, MslTestUtils.toMslObject(encoder, MASTER_TOKEN));
         mo.put(KEY_SCHEME, KeyExchangeScheme.ASYMMETRIC_WRAPPED.name());
         mo.put(KEY_KEYDATA + "x", encoder.createObject());
         KeyResponseData.create(ctx, mo);
-=======
-        final JSONObject jo = new JSONObject();
-        jo.put(KEY_MASTER_TOKEN, new JSONObject(MASTER_TOKEN.toJSONString()));
-        jo.put(KEY_SCHEME, KeyExchangeScheme.ASYMMETRIC_WRAPPED.name());
-        jo.put(KEY_KEYDATA + "x", new JSONObject());
-        KeyResponseData.create(ctx, jo);
->>>>>>> 3dd4f635
     }
     
     @Test
-    public void invalidMasterToken() throws MslException, MslEncodingException, MslCryptoException, MslKeyExchangeException, MslException {
+    public void invalidMasterToken() throws MslException, MslEncodingException, MslCryptoException, MslKeyExchangeException, MslException, MslEncoderException {
         thrown.expect(MslEncodingException.class);
         thrown.expectMslError(MslError.MSL_PARSE_ERROR);
 
-<<<<<<< HEAD
-        final MslObject mo = encoder.createObject();
-        mo.put(KEY_MASTER_TOKEN + "x", encoder.createObject());
-        mo.put(KEY_SCHEME, KeyExchangeScheme.ASYMMETRIC_WRAPPED.name());
-        mo.put(KEY_KEYDATA, encoder.createObject());
-        KeyResponseData.create(ctx, mo);
-=======
         final byte[] encryptionKey = new byte[0];
         final byte[] hmacKey = new byte[0];
         final KeyResponseData response = new SymmetricWrappedExchange.ResponseData(MASTER_TOKEN, KeyId.PSK, encryptionKey, hmacKey);
 
-        final JSONObject jo = new JSONObject();
-        jo.put(KEY_MASTER_TOKEN, new JSONObject());
-        jo.put(KEY_SCHEME, KeyExchangeScheme.ASYMMETRIC_WRAPPED.name());
-        jo.put(KEY_KEYDATA, response.getKeydata());
-        KeyResponseData.create(ctx, jo);
->>>>>>> 3dd4f635
+        final MslObject mo = encoder.createObject();
+        mo.put(KEY_MASTER_TOKEN + "x", encoder.createObject());
+        mo.put(KEY_SCHEME, KeyExchangeScheme.ASYMMETRIC_WRAPPED.name());
+        mo.put(KEY_KEYDATA, response.getKeydata(encoder, ENCODER_FORMAT));
+        KeyResponseData.create(ctx, mo);
     }
     
     @Test
